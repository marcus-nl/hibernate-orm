--- conflicted
+++ resolved
@@ -168,32 +168,9 @@
 		if ( listener instanceof PostCommitInsertEventListener ) {
 			((PostCommitInsertEventListener) listener).onPostInsertCommitFailed( event );
 		}
-<<<<<<< HEAD
-		final PostInsertEvent event = new PostInsertEvent(
-				getInstance(),
-				generatedId,
-				getState(),
-				getPersister(),
-				eventSource()
-		);
-		for ( PostInsertEventListener listener : listenerGroup.listeners() ) {
-			if ( listener instanceof PostCommitInsertEventListener ) {
-				if ( success ) {
-					listener.onPostInsert( event );
-				}
-				else {
-					((PostCommitInsertEventListener) listener).onPostInsertCommitFailed( event );
-				}
-			}
-			else {
-				//default to the legacy implementation that always fires the event
-				listener.onPostInsert( event );
-			}
-=======
 		else {
 			//default to the legacy implementation that always fires the event
 			listener.onPostInsert( event );
->>>>>>> 15caff9c
 		}
 	}
 
