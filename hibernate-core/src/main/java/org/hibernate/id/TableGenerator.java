--- conflicted
+++ resolved
@@ -73,14 +73,9 @@
  *
  * @see TableHiLoGenerator
  * @author Gavin King
-<<<<<<< HEAD
  *
  * @deprecated Going away in 5.0, use {@link org.hibernate.id.enhanced.SequenceStyleGenerator} or
  * {@link org.hibernate.id.enhanced.TableGenerator} instead
-=======
- * 
- * @deprecated use {@link SequenceStyleGenerator} instead.
->>>>>>> bd7840dd
  */
 @Deprecated
 public class TableGenerator implements PersistentIdentifierGenerator, Configurable {
