/*
 * Hibernate, Relational Persistence for Idiomatic Java
 *
 * License: GNU Lesser General Public License (LGPL), version 2.1 or later.
 * See the lgpl.txt file in the root directory or <http://www.gnu.org/licenses/lgpl-2.1.html>.
 */
package org.hibernate.internal;

import java.io.Serializable;
import java.sql.Connection;
import java.util.List;
import javax.transaction.SystemException;

import org.hibernate.CacheMode;
import org.hibernate.EntityMode;
import org.hibernate.FlushMode;
import org.hibernate.HibernateException;
import org.hibernate.LockMode;
import org.hibernate.SessionException;
import org.hibernate.StatelessSession;
import org.hibernate.UnresolvableObjectException;
import org.hibernate.bytecode.spi.BytecodeEnhancementMetadata;
import org.hibernate.cache.spi.access.EntityDataAccess;
import org.hibernate.collection.spi.PersistentCollection;
import org.hibernate.engine.internal.StatefulPersistenceContext;
import org.hibernate.engine.internal.Versioning;
import org.hibernate.engine.spi.EntityKey;
import org.hibernate.engine.spi.LoadQueryInfluencers;
import org.hibernate.engine.spi.PersistenceContext;
import org.hibernate.engine.spi.QueryParameters;
import org.hibernate.engine.transaction.internal.jta.JtaStatusHelper;
import org.hibernate.engine.transaction.jta.platform.spi.JtaPlatform;
import org.hibernate.id.IdentifierGeneratorHelper;
import org.hibernate.loader.custom.CustomLoader;
import org.hibernate.loader.custom.CustomQuery;
import org.hibernate.persister.entity.EntityPersister;
import org.hibernate.pretty.MessageHelper;
import org.hibernate.proxy.HibernateProxy;
import org.hibernate.query.spi.ScrollableResultsImplementor;
import org.hibernate.tuple.entity.EntityMetamodel;

/**
 * @author Gavin King
 * @author Steve Ebersole
 */
public class StatelessSessionImpl extends AbstractSharedSessionContract implements StatelessSession {
	private static final CoreMessageLogger LOG = CoreLogging.messageLogger( StatelessSessionImpl.class );

	private static LoadQueryInfluencers NO_INFLUENCERS = new LoadQueryInfluencers( null ) {
		@Override
		public String getInternalFetchProfile() {
			return null;
		}

		@Override
		public void setInternalFetchProfile(String internalFetchProfile) {
		}

	};

	private final PersistenceContext temporaryPersistenceContext = new StatefulPersistenceContext( this );

	private final boolean connectionProvided;
	private final boolean allowBytecodeProxy;

	StatelessSessionImpl(SessionFactoryImpl factory, SessionCreationOptions options) {
		super( factory, options );
		connectionProvided = options.getConnection() != null;
		allowBytecodeProxy = getFactory().getSessionFactoryOptions().isEnhancementAsProxyEnabled();
	}

	@Override
	public boolean shouldAutoJoinTransaction() {
		return true;
	}

	// inserts ~~~~~~~~~~~~~~~~~~~~~~~~~~~~~~~~~~~~~~~~~~~~~~~~~~~~~~~~~~~~~~~~

	@Override
	public Object insert(Object entity) {
		checkOpen();
		return insert( null, entity );
	}

	@Override
	public Object insert(String entityName, Object entity) {
		checkOpen();
		EntityPersister persister = getEntityPersister( entityName, entity );
		Object id = persister.getIdentifierGenerator().generate( this, entity );
		Object[] state = persister.getPropertyValues( entity );
		if ( persister.isVersioned() ) {
			boolean substitute = Versioning.seedVersion(
					state,
					persister.getVersionProperty(),
					persister.getVersionType(),
					this
			);
			if ( substitute ) {
				persister.setPropertyValues( entity, state );
			}
		}
		if ( id == IdentifierGeneratorHelper.POST_INSERT_INDICATOR ) {
			id = persister.insert( state, entity, this );
		}
		else {
			persister.insert( id, state, entity, this );
		}
		persister.setIdentifier( entity, id, this );
		return id;
	}


	// deletes ~~~~~~~~~~~~~~~~~~~~~~~~~~~~~~~~~~~~~~~~~~~~~~~~~~~~~~~~~~~~~~~~

	@Override
	public void delete(Object entity) {
		checkOpen();
		delete( null, entity );
	}

	@Override
	public void delete(String entityName, Object entity) {
		checkOpen();
		EntityPersister persister = getEntityPersister( entityName, entity );
		Object id = persister.getIdentifier( entity, this );
		Object version = persister.getVersion( entity );
		persister.delete( id, version, entity, this );
	}


	// updates ~~~~~~~~~~~~~~~~~~~~~~~~~~~~~~~~~~~~~~~~~~~~~~~~~~~~~~~~~~~~~~~~

	@Override
	public void update(Object entity) {
		checkOpen();
		update( null, entity );
	}

	@Override
	public void update(String entityName, Object entity) {
		checkOpen();
		EntityPersister persister = getEntityPersister( entityName, entity );
		Object id = persister.getIdentifier( entity, this );
		Object[] state = persister.getPropertyValues( entity );
		Object oldVersion;
		if ( persister.isVersioned() ) {
			oldVersion = persister.getVersion( entity );
			Object newVersion = Versioning.increment( oldVersion, persister.getVersionType(), this );
			Versioning.setVersion( state, newVersion, persister );
			persister.setPropertyValues( entity, state );
		}
		else {
			oldVersion = null;
		}
		persister.update( id, state, null, false, null, oldVersion, entity, null, this );
	}


	// loading ~~~~~~~~~~~~~~~~~~~~~~~~~~~~~~~~~~~~~~~~~~~~~~~~~~~~~~~~~~~~~~~~

	@Override
	public Object get(Class entityClass, Object id) {
		return get( entityClass.getName(), id );
	}

	@Override
	public Object get(Class entityClass, Object id, LockMode lockMode) {
		return get( entityClass.getName(), id, lockMode );
	}

	@Override
	public Object get(String entityName, Object id) {
		return get( entityName, id, LockMode.NONE );
	}

	@Override
	public Object get(String entityName, Object id, LockMode lockMode) {
		checkOpen();

		Object result = getFactory().getMetamodel().entityPersister( entityName )
				.load( id, null, getNullSafeLockMode( lockMode ), this );
		if ( temporaryPersistenceContext.isLoadFinished() ) {
			temporaryPersistenceContext.clear();
		}
		return result;
	}

	@Override
	public void refresh(Object entity) {
		refresh( bestGuessEntityName( entity ), entity, LockMode.NONE );
	}

	@Override
	public void refresh(String entityName, Object entity) {
		refresh( entityName, entity, LockMode.NONE );
	}

	@Override
	public void refresh(Object entity, LockMode lockMode) {
		refresh( bestGuessEntityName( entity ), entity, lockMode );
	}

	@Override
	public void refresh(String entityName, Object entity, LockMode lockMode) {
		final EntityPersister persister = this.getEntityPersister( entityName, entity );
		final Object id = persister.getIdentifier( entity, this );
		if ( LOG.isTraceEnabled() ) {
			LOG.tracev( "Refreshing transient {0}", MessageHelper.infoString( persister, id, this.getFactory() ) );
		}
		// TODO : can this ever happen???
//		EntityKey key = new EntityKey( id, persister, source.getEntityMode() );
//		if ( source.getPersistenceContext().getEntry( key ) != null ) {
//			throw new PersistentObjectException(
//					"attempted to refresh transient instance when persistent " +
//					"instance was already associated with the Session: " +
//					MessageHelper.infoString( persister, id, source.getFactory() )
//			);
//		}

		if ( persister.canWriteToCache() ) {
			final EntityDataAccess cacheAccess = persister.getCacheAccessStrategy();
			if ( cacheAccess != null ) {
				final Object ck = cacheAccess.generateCacheKey(
						id,
						persister,
						getFactory(),
						getTenantIdentifier()
				);
				cacheAccess.evict( ck );
			}
		}

		String previousFetchProfile = this.getLoadQueryInfluencers().getInternalFetchProfile();
		Object result = null;
		try {
			this.getLoadQueryInfluencers().setInternalFetchProfile( "refresh" );
			result = persister.load( id, entity, getNullSafeLockMode( lockMode ), this );
		}
		finally {
			this.getLoadQueryInfluencers().setInternalFetchProfile( previousFetchProfile );
		}
		UnresolvableObjectException.throwIfNull( result, id, persister.getEntityName() );
		if ( temporaryPersistenceContext.isLoadFinished() ) {
			temporaryPersistenceContext.clear();
		}
	}

	@Override
	public Object immediateLoad(String entityName, Object id) throws HibernateException {
		if ( getPersistenceContextInternal().isLoadFinished() ) {
			throw new SessionException( "proxies cannot be fetched by a stateless session" );
		}
		// unless we are still in the process of handling a top-level load
		return get( entityName, id );
	}

	@Override
	public void initializeCollection(
			PersistentCollection collection,
			boolean writing) throws HibernateException {
		throw new SessionException( "collections cannot be fetched by a stateless session" );
	}

	@Override
	public Object instantiate(
			String entityName,
			Serializable id) throws HibernateException {
		checkOpen();
		return getFactory().getMetamodel().entityPersister( entityName ).instantiate( id, this );
	}

	@Override
	public Object internalLoad(
			String entityName,
			Object id,
			boolean eager,
			boolean nullable) throws HibernateException {
		checkOpen();

		final EntityPersister persister = getFactory().getMetamodel().entityPersister( entityName );
		final EntityKey entityKey = generateEntityKey( id, persister );

		// first, try to load it from the temp PC associated to this SS
		final PersistenceContext persistenceContext = getPersistenceContext();
		Object loaded = persistenceContext.getEntity( entityKey );
		if ( loaded != null ) {
			// we found it in the temp PC.  Should indicate we are in the midst of processing a result set
			// containing eager fetches via join fetch
			return loaded;
		}

		if ( !eager ) {
			// caller did not request forceful eager loading, see if we can create
			// some form of proxy

			// first, check to see if we can use "bytecode proxies"

			final EntityMetamodel entityMetamodel = persister.getEntityMetamodel();
			final BytecodeEnhancementMetadata bytecodeEnhancementMetadata = entityMetamodel.getBytecodeEnhancementMetadata();
			if ( allowBytecodeProxy && bytecodeEnhancementMetadata.isEnhancedForLazyLoading() ) {

				// if the entity defines a HibernateProxy factory, see if there is an
				// existing proxy associated with the PC - and if so, use it
<<<<<<< HEAD
				if ( persister.getRepresentationStrategy().getProxyFactory() != null ) {
					final PersistenceContext persistenceContext = getPersistenceContext();
=======
				if ( persister.getEntityMetamodel().getTuplizer().getProxyFactory() != null ) {
>>>>>>> a682a7d1
					final Object proxy = persistenceContext.getProxy( entityKey );

					if ( proxy != null ) {
						if ( LOG.isTraceEnabled() ) {
							LOG.trace( "Entity proxy found in session cache" );
						}
						if ( LOG.isDebugEnabled() && ( (HibernateProxy) proxy ).getHibernateLazyInitializer().isUnwrap() ) {
							LOG.debug( "Ignoring NO_PROXY to honor laziness" );
						}

						return persistenceContext.narrowProxy( proxy, persister, entityKey, null );
					}

					// specialized handling for entities with subclasses with a HibernateProxy factory
					if ( entityMetamodel.hasSubclasses() ) {
						// entities with subclasses that define a ProxyFactory can create
						// a HibernateProxy.
						LOG.debugf( "Creating a HibernateProxy for to-one association with subclasses to honor laziness" );
						return createProxy( entityKey );
					}
					return bytecodeEnhancementMetadata.createEnhancedProxy( entityKey, false, this );
				}
				else if ( !entityMetamodel.hasSubclasses() ) {
					return bytecodeEnhancementMetadata.createEnhancedProxy( entityKey, false, this );
				}
				// If we get here, then the entity class has subclasses and there is no HibernateProxy factory.
				// The entity will get loaded below.
			}
			else {
				if ( persister.hasProxy() ) {
					final Object existingProxy = persistenceContext.getProxy( entityKey );
					if ( existingProxy != null ) {
						return persistenceContext.narrowProxy( existingProxy, persister, entityKey, null );
					}
					else {
						return createProxy( entityKey );
					}
				}
			}
		}

		// otherwise immediately materialize it

		// IMPLEMENTATION NOTE: increment/decrement the load count before/after getting the value
		//                      to ensure that #get does not clear the PersistenceContext.
		persistenceContext.beforeLoad();
		try {
			return get( entityName, id );
		}
		finally {
			persistenceContext.afterLoad();
		}
	}

	private Object createProxy(EntityKey entityKey) {
		final Object proxy = entityKey.getPersister().createProxy( entityKey.getIdentifier(), this );
		getPersistenceContext().addProxy( entityKey, proxy );
		return proxy;
	}

	@Override
	public boolean isAutoCloseSessionEnabled() {
		return getFactory().getSessionFactoryOptions().isAutoCloseSessionEnabled();
	}

	@Override
	public boolean shouldAutoClose() {
		return isAutoCloseSessionEnabled() && !isClosed();
	}


	private boolean isFlushModeNever() {
		return false;
	}

	private void managedClose() {
		if ( isClosed() ) {
			throw new SessionException( "Session was already closed!" );
		}
		close();
	}

	private void managedFlush() {
		checkOpen();
		getJdbcCoordinator().executeBatch();
	}

	@Override
	public String bestGuessEntityName(Object object) {
		if ( object instanceof HibernateProxy ) {
			object = ( (HibernateProxy) object ).getHibernateLazyInitializer().getImplementation();
		}
		return guessEntityName( object );
	}

	@Override
	public Connection connection() {
		checkOpen();
		return getJdbcCoordinator().getLogicalConnection().getPhysicalConnection();
	}

//	@Override
//	public int executeUpdate(String query, QueryParameters queryParameters) throws HibernateException {
//		checkOpen();
//		queryParameters.validateParameters();
//		HQLQueryPlan plan = getQueryPlan( query, false );
//		boolean success = false;
//		int result = 0;
//		try {
//			result = plan.performExecuteUpdate( queryParameters, this );
//			success = true;
//		}
//		finally {
//			afterOperation( success );
//		}
//		temporaryPersistenceContext.clear();
//		return result;
//	}

	@Override
	public CacheMode getCacheMode() {
		return CacheMode.IGNORE;
	}

	@Override
	public void setCacheMode(CacheMode cm) {
		throw new UnsupportedOperationException();
	}

	@Override
	public void setFlushMode(FlushMode fm) {
		throw new UnsupportedOperationException();
	}

	@Override
	public void setHibernateFlushMode(FlushMode flushMode) {
		throw new UnsupportedOperationException();
	}

	@Override
	public int getDontFlushFromFind() {
		return 0;
	}

	@Override
	public Object getContextEntityIdentifier(Object object) {
		checkOpen();
		return null;
	}

	public EntityMode getEntityMode() {
		return EntityMode.POJO;
	}

	@Override
	public String guessEntityName(Object entity) throws HibernateException {
		checkOpen();
		return entity.getClass().getName();
	}

	@Override
	public EntityPersister getEntityPersister(String entityName, Object object)
			throws HibernateException {
		checkOpen();
		if ( entityName == null ) {
			return getFactory().getMetamodel().entityPersister( guessEntityName( object ) );
		}
		else {
			return getFactory().getMetamodel().entityPersister( entityName ).getSubclassEntityPersister( object, getFactory() );
		}
	}

	@Override
	public Object getEntityUsingInterceptor(EntityKey key) throws HibernateException {
		checkOpen();

		final PersistenceContext persistenceContext = getPersistenceContext();
		final Object result = persistenceContext.getEntity( key );
		if ( result != null ) {
			return result;
		}

		final Object newObject = getInterceptor().getEntity( key.getEntityName(), key.getIdentifier() );
		if ( newObject != null ) {
			persistenceContext.addEntity( key, newObject );
			return newObject;
		}

		return null;
	}

	@Override
	public PersistenceContext getPersistenceContext() {
		return temporaryPersistenceContext;
	}

	@Override
	public void setAutoClear(boolean enabled) {
		throw new UnsupportedOperationException();
	}

	@Override
	protected Object load(String entityName, Object identifier) {
		return null;
	}

	@Override
	public boolean isEventSource() {
		return false;
	}

	public boolean isDefaultReadOnly() {
		return false;
	}

	public void setDefaultReadOnly(boolean readOnly) throws HibernateException {
		if ( readOnly ) {
			throw new UnsupportedOperationException();
		}
	}

/////////////////////////////////////////////////////////////////////////////////////////////////////

	//TODO: COPY/PASTE FROM SessionImpl, pull up!

//	@Override
//	public List list(String query, QueryParameters queryParameters) throws HibernateException {
//		checkOpen();
//		queryParameters.validateParameters();
//		HQLQueryPlan plan = getQueryPlan( query, false );
//		boolean success = false;
//		List results = Collections.EMPTY_LIST;
//		try {
//			results = plan.performList( queryParameters, this );
//			success = true;
//		}
//		finally {
//			afterOperation( success );
//		}
//		temporaryPersistenceContext.clear();
//		return results;
//	}

	public void afterOperation(boolean success) {
		if ( !isTransactionInProgress() ) {
			getJdbcCoordinator().afterTransaction();
		}
	}

	@Override
	public List listCustomQuery(CustomQuery customQuery, QueryParameters queryParameters)
			throws HibernateException {
		checkOpen();
		CustomLoader loader = new CustomLoader( customQuery, getFactory() );

		boolean success = false;
		List results;
		try {
			results = loader.list( this, queryParameters );
			success = true;
		}
		finally {
			afterOperation( success );
		}
		temporaryPersistenceContext.clear();
		return results;
	}

	@Override
	public ScrollableResultsImplementor scrollCustomQuery(CustomQuery customQuery, QueryParameters queryParameters)
			throws HibernateException {
		checkOpen();
		CustomLoader loader = new CustomLoader( customQuery, getFactory() );
		return loader.scroll( queryParameters, this );
	}

//	@Override
//	public ScrollableResultsImplementor scroll(String query, QueryParameters queryParameters) throws HibernateException {
//		checkOpen();
//		HQLQueryPlan plan = getQueryPlan( query, false );
//		return plan.performScroll( queryParameters, this );
//	}

	@Override
	public void afterScrollOperation() {
		temporaryPersistenceContext.clear();
	}

	@Override
	public void flush() {
	}

	@Override
	public LoadQueryInfluencers getLoadQueryInfluencers() {
		return NO_INFLUENCERS;
	}

	@Override
	public PersistenceContext getPersistenceContextInternal() {
		//In this case implemented the same as #getPersistenceContext
		return temporaryPersistenceContext;
	}

//	@Override
//	public int executeNativeUpdate(
//			NativeSQLQuerySpecification nativeSQLQuerySpecification,
//			QueryParameters queryParameters) throws HibernateException {
//		checkOpen();
//		queryParameters.validateParameters();
//		NativeSQLQueryPlan plan = getNativeQueryPlan( nativeSQLQuerySpecification );
//
//		boolean success = false;
//		int result = 0;
//		try {
//			result = plan.performExecuteUpdate( queryParameters, this );
//			success = true;
//		}
//		finally {
//			afterOperation( success );
//		}
//		temporaryPersistenceContext.clear();
//		return result;
//	}

	@Override
	public void afterTransactionBegin() {

	}

	@Override
	public void beforeTransactionCompletion() {
		flushBeforeTransactionCompletion();
	}

	@Override
	public void afterTransactionCompletion(boolean successful, boolean delayed) {
		if ( shouldAutoClose() && !isClosed() ) {
			managedClose();
		}
	}

	@Override
	public boolean isTransactionInProgress() {
		return connectionProvided || super.isTransactionInProgress();
	}

	@Override
	public void flushBeforeTransactionCompletion() {
		boolean flush = false;
		try {
			flush = (
					!isClosed()
							&& !isFlushModeNever()
							&& !JtaStatusHelper.isRollback(
							getJtaPlatform().getCurrentStatus()
					) );
		}
		catch (SystemException se) {
			throw new HibernateException( "could not determine transaction status in beforeCompletion()", se );
		}
		if ( flush ) {
			managedFlush();
		}
	}

	private JtaPlatform getJtaPlatform() {
		return getFactory().getServiceRegistry().getService( JtaPlatform.class );
	}

	private LockMode getNullSafeLockMode(LockMode lockMode) {
		return lockMode == null ? LockMode.NONE : lockMode;
	}
}<|MERGE_RESOLUTION|>--- conflicted
+++ resolved
@@ -55,7 +55,6 @@
 		@Override
 		public void setInternalFetchProfile(String internalFetchProfile) {
 		}
-
 	};
 
 	private final PersistenceContext temporaryPersistenceContext = new StatefulPersistenceContext( this );
@@ -301,12 +300,7 @@
 
 				// if the entity defines a HibernateProxy factory, see if there is an
 				// existing proxy associated with the PC - and if so, use it
-<<<<<<< HEAD
 				if ( persister.getRepresentationStrategy().getProxyFactory() != null ) {
-					final PersistenceContext persistenceContext = getPersistenceContext();
-=======
-				if ( persister.getEntityMetamodel().getTuplizer().getProxyFactory() != null ) {
->>>>>>> a682a7d1
 					final Object proxy = persistenceContext.getProxy( entityKey );
 
 					if ( proxy != null ) {
