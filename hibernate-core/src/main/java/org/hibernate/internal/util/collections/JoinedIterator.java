/*
 * Hibernate, Relational Persistence for Idiomatic Java
 *
 * Copyright (c) 2008, Red Hat Middleware LLC or third-party contributors as
 * indicated by the @author tags or express copyright attribution
 * statements applied by the authors.  All third-party contributions are
 * distributed under license by Red Hat Middleware LLC.
 *
 * This copyrighted material is made available to anyone wishing to use, modify,
 * copy, or redistribute it subject to the terms and conditions of the GNU
 * Lesser General Public License, as published by the Free Software Foundation.
 *
 * This program is distributed in the hope that it will be useful,
 * but WITHOUT ANY WARRANTY; without even the implied warranty of MERCHANTABILITY
 * or FITNESS FOR A PARTICULAR PURPOSE.  See the GNU Lesser General Public License
 * for more details.
 *
 * You should have received a copy of the GNU Lesser General Public License
 * along with this distribution; if not, write to:
 * Free Software Foundation, Inc.
 * 51 Franklin Street, Fifth Floor
 * Boston, MA  02110-1301  USA
 *
 */
package org.hibernate.internal.util.collections;

import java.util.Collections;
import java.util.Iterator;
import java.util.List;

/**
 * An Iterator implementation that wraps other Iterators, and presents them all as one
 * continuous Iterator.  When any method from Iterator is called, we delegate to each
 * wrapped Iterator in turn until all wrapped Iterators are exhausted.
 *
 * @author Gavine King
 * @author Steve Ebersole
 */
public class JoinedIterator<T> implements Iterator<T> {
<<<<<<< HEAD

	private static final Iterator[] ITERATORS = {};

	// wrapped iterators
	private Iterator<T>[] iterators;
=======
	private Iterator<T>[] wrappedIterators;
>>>>>>> f2b9ab82

	private int currentIteratorIndex;
	private Iterator<T> currentIterator;
	private Iterator<T> lastUsedIterator;

<<<<<<< HEAD
	// the current iterator
	private Iterator<T> currentIterator;

	// the last used iterator
	private Iterator<T> lastUsedIterator;

	public JoinedIterator(List<Iterator<T>> iterators) {
		this( iterators.toArray(ITERATORS) );
	}

	public JoinedIterator(Iterator<T>[] iterators) {
		if( iterators==null )
			throw new NullPointerException("Unexpected NULL iterators argument");
		this.iterators = iterators;
	}

	public JoinedIterator(Iterator<T> first, Iterator<T> second) {
		this( new Iterator[] { first, second } );
=======
	@SuppressWarnings("unchecked")
	public JoinedIterator(List<Iterator<T>> wrappedIterators) {
		this( wrappedIterators.toArray( new Iterator[ wrappedIterators.size() ]) );
	}

	public JoinedIterator(Iterator<T>... iteratorsToWrap) {
		if( iteratorsToWrap == null ) {
			throw new NullPointerException( "Iterators to join were null" );
		}
		this.wrappedIterators = iteratorsToWrap;
>>>>>>> f2b9ab82
	}

	public boolean hasNext() {
		updateCurrentIterator();
		return currentIterator.hasNext();
	}

	public T next() {
		updateCurrentIterator();
		return currentIterator.next();
	}

	public void remove() {
		updateCurrentIterator();
		lastUsedIterator.remove();
	}


	// call this before any Iterator method to make sure that the current Iterator
	// is not exhausted
	protected void updateCurrentIterator() {
		if ( currentIterator == null ) {
			if( wrappedIterators.length == 0  ) {
				currentIterator = Collections.emptyIterator();
			}
			else {
				currentIterator = wrappedIterators[0];
			}
			// set last used iterator here, in case the user calls remove
			// before calling hasNext() or next() (although they shouldn't)
			lastUsedIterator = currentIterator;
		}

		while (! currentIterator.hasNext() && currentIteratorIndex < wrappedIterators.length - 1) {
			currentIteratorIndex++;
			currentIterator = wrappedIterators[currentIteratorIndex];
		}
	}

}<|MERGE_RESOLUTION|>--- conflicted
+++ resolved
@@ -37,40 +37,12 @@
  * @author Steve Ebersole
  */
 public class JoinedIterator<T> implements Iterator<T> {
-<<<<<<< HEAD
-
-	private static final Iterator[] ITERATORS = {};
-
-	// wrapped iterators
-	private Iterator<T>[] iterators;
-=======
 	private Iterator<T>[] wrappedIterators;
->>>>>>> f2b9ab82
 
 	private int currentIteratorIndex;
 	private Iterator<T> currentIterator;
 	private Iterator<T> lastUsedIterator;
 
-<<<<<<< HEAD
-	// the current iterator
-	private Iterator<T> currentIterator;
-
-	// the last used iterator
-	private Iterator<T> lastUsedIterator;
-
-	public JoinedIterator(List<Iterator<T>> iterators) {
-		this( iterators.toArray(ITERATORS) );
-	}
-
-	public JoinedIterator(Iterator<T>[] iterators) {
-		if( iterators==null )
-			throw new NullPointerException("Unexpected NULL iterators argument");
-		this.iterators = iterators;
-	}
-
-	public JoinedIterator(Iterator<T> first, Iterator<T> second) {
-		this( new Iterator[] { first, second } );
-=======
 	@SuppressWarnings("unchecked")
 	public JoinedIterator(List<Iterator<T>> wrappedIterators) {
 		this( wrappedIterators.toArray( new Iterator[ wrappedIterators.size() ]) );
@@ -81,7 +53,6 @@
 			throw new NullPointerException( "Iterators to join were null" );
 		}
 		this.wrappedIterators = iteratorsToWrap;
->>>>>>> f2b9ab82
 	}
 
 	public boolean hasNext() {
