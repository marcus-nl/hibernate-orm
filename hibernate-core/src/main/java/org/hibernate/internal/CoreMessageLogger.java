/*
 * Hibernate, Relational Persistence for Idiomatic Java
 *
 * Copyright (c) 2007-2011, Red Hat Inc. or third-party contributors as
 * indicated by the @author tags or express copyright attribution
 * statements applied by the authors.  All third-party contributions are
 * distributed under license by Red Hat Inc.
 *
 * This copyrighted material is made available to anyone wishing to use, modify,
 * copy, or redistribute it subject to the terms and conditions of the GNU
 * Lesser General Public License, as published by the Free Software Foundation.
 *
 * This program is distributed in the hope that it will be useful,
 * but WITHOUT ANY WARRANTY; without even the implied warranty of MERCHANTABILITY
 * or FITNESS FOR A PARTICULAR PURPOSE.  See the GNU Lesser General Public License
 * for more details.
 *
 * You should have received a copy of the GNU Lesser General Public License
 * along with this distribution; if not, write to:
 * Free Software Foundation, Inc.
 * 51 Franklin Street, Fifth Floor
 * Boston, MA  02110-1301  USA
 */
package org.hibernate.internal;

import java.io.File;
import java.io.FileNotFoundException;
import java.io.IOException;
import java.lang.reflect.Method;
import java.net.URL;
import java.sql.SQLException;
import java.sql.SQLWarning;
import java.util.Hashtable;
import java.util.Properties;
import java.util.Set;
import javax.naming.NameNotFoundException;
import javax.naming.NamingException;
import javax.transaction.Synchronization;
import javax.transaction.SystemException;

import org.jboss.logging.BasicLogger;
import org.jboss.logging.Cause;
import org.jboss.logging.LogMessage;
import org.jboss.logging.Message;
import org.jboss.logging.MessageLogger;

import org.hibernate.HibernateException;
import org.hibernate.LockMode;
import org.hibernate.cache.CacheException;
import org.hibernate.dialect.Dialect;
import org.hibernate.engine.loading.internal.CollectionLoadContext;
import org.hibernate.engine.loading.internal.EntityLoadContext;
import org.hibernate.engine.spi.CollectionKey;
import org.hibernate.engine.spi.SessionFactoryImplementor;
import org.hibernate.id.IntegralDataTypeHolder;
import org.hibernate.engine.jdbc.dialect.internal.AbstractDialectResolver;
import org.hibernate.engine.jndi.JndiException;
import org.hibernate.engine.jndi.JndiNameException;
import org.hibernate.type.BasicType;
import org.hibernate.type.SerializationException;
import org.hibernate.type.Type;

import static org.jboss.logging.Logger.Level.DEBUG;
import static org.jboss.logging.Logger.Level.ERROR;
import static org.jboss.logging.Logger.Level.INFO;
import static org.jboss.logging.Logger.Level.WARN;

/**
 * The jboss-logging {@link MessageLogger} for the hibernate-core module.  It reserves message ids ranging from
 * 00001 to 10000 inclusively.
 * <p/>
 * New messages must be added after the last message defined to ensure message codes are unique.
 */
@MessageLogger(projectCode = "HHH")
public interface CoreMessageLogger extends BasicLogger {

	@LogMessage(level = WARN)
	@Message(value = "Already session bound on call to bind(); make sure you clean up your sessions!", id = 2)
	void alreadySessionBound();

	@LogMessage(level = INFO)
	@Message(value = "Autocommit mode: %s", id = 6)
	void autoCommitMode(boolean autocommit);

	@LogMessage(level = WARN)
	@Message(value = "JTASessionContext being used with JDBCTransactionFactory; auto-flush will not operate correctly with getCurrentSession()",
			id = 8)
	void autoFlushWillNotWork();

	@LogMessage(level = INFO)
	@Message(value = "On release of batch it still contained JDBC statements", id = 10)
	void batchContainedStatementsOnRelease();

	@LogMessage(level = INFO)
	@Message(value = "Bytecode provider name : %s", id = 21)
	void bytecodeProvider(String provider);

	@LogMessage(level = WARN)
	@Message(value = "c3p0 properties were encountered, but the %s provider class was not found on the classpath; these properties are going to be ignored.",
			id = 22)
	void c3p0ProviderClassNotFound(String c3p0ProviderClassName);

	@LogMessage(level = WARN)
	@Message(value = "I/O reported cached file could not be found : %s : %s", id = 23)
	void cachedFileNotFound(String path,
							FileNotFoundException error);

	@LogMessage(level = INFO)
	@Message(value = "Cache provider: %s", id = 24)
	void cacheProvider(String name);

	@LogMessage(level = WARN)
	@Message(value = "Calling joinTransaction() on a non JTA EntityManager", id = 27)
	void callingJoinTransactionOnNonJtaEntityManager();

	@LogMessage(level = INFO)
	@Message(value = "Cleaning up connection pool [%s]", id = 30)
	void cleaningUpConnectionPool(String url);

	@LogMessage(level = DEBUG)
	@Message(value = "Closing", id = 31)
	void closing();

	@LogMessage(level = INFO)
	@Message(value = "Collections fetched (minimize this): %s", id = 32)
	void collectionsFetched(long collectionFetchCount);

	@LogMessage(level = INFO)
	@Message(value = "Collections loaded: %s", id = 33)
	void collectionsLoaded(long collectionLoadCount);

	@LogMessage(level = INFO)
	@Message(value = "Collections recreated: %s", id = 34)
	void collectionsRecreated(long collectionRecreateCount);

	@LogMessage(level = INFO)
	@Message(value = "Collections removed: %s", id = 35)
	void collectionsRemoved(long collectionRemoveCount);

	@LogMessage(level = INFO)
	@Message(value = "Collections updated: %s", id = 36)
	void collectionsUpdated(long collectionUpdateCount);

	@LogMessage(level = INFO)
	@Message(value = "Columns: %s", id = 37)
	void columns(Set keySet);

	@LogMessage(level = WARN)
	@Message(value = "Composite-id class does not override equals(): %s", id = 38)
	void compositeIdClassDoesNotOverrideEquals(String name);

	@LogMessage(level = WARN)
	@Message(value = "Composite-id class does not override hashCode(): %s", id = 39)
	void compositeIdClassDoesNotOverrideHashCode(String name);

	@LogMessage(level = INFO)
	@Message(value = "Configuration resource: %s", id = 40)
	void configurationResource(String resource);

	@LogMessage(level = INFO)
	@Message(value = "Configured SessionFactory: %s", id = 41)
	void configuredSessionFactory(String name);

	@LogMessage(level = INFO)
	@Message(value = "Configuring from file: %s", id = 42)
	void configuringFromFile(String file);

	@LogMessage(level = INFO)
	@Message(value = "Configuring from resource: %s", id = 43)
	void configuringFromResource(String resource);

	@LogMessage(level = INFO)
	@Message(value = "Configuring from URL: %s", id = 44)
	void configuringFromUrl(URL url);

	@LogMessage(level = INFO)
	@Message(value = "Configuring from XML document", id = 45)
	void configuringFromXmlDocument();

	@LogMessage(level = INFO)
	@Message(value = "Connection properties: %s", id = 46)
	void connectionProperties(Properties connectionProps);

	@LogMessage(level = INFO)
	@Message(value = "Connections obtained: %s", id = 48)
	void connectionsObtained(long connectCount);

	@LogMessage(level = ERROR)
	@Message(value = "Container is providing a null PersistenceUnitRootUrl: discovery impossible", id = 50)
	void containerProvidingNullPersistenceUnitRootUrl();

	@LogMessage(level = WARN)
	@Message(value = "Ignoring bag join fetch [%s] due to prior collection join fetch", id = 51)
	void containsJoinFetchedCollection(String role);

	@LogMessage(level = INFO)
	@Message(value = "Creating subcontext: %s", id = 53)
	void creatingSubcontextInfo(String intermediateContextName);

	@LogMessage(level = WARN)
	@Message(value = "Defining %s=true ignored in HEM", id = 59)
	void definingFlushBeforeCompletionIgnoredInHem(String flushBeforeCompletion);

	@LogMessage(level = WARN)
	@Message(value = "@ForceDiscriminator is deprecated use @DiscriminatorOptions instead.", id = 62)
	void deprecatedForceDescriminatorAnnotation();

	@LogMessage(level = WARN)
	@Message(value = "The Oracle9Dialect dialect has been deprecated; use either Oracle9iDialect or Oracle10gDialect instead",
			id = 63)
	void deprecatedOracle9Dialect();

	@LogMessage(level = WARN)
	@Message(value = "The OracleDialect dialect has been deprecated; use Oracle8iDialect instead", id = 64)
	void deprecatedOracleDialect();

	@LogMessage(level = WARN)
	@Message(value = "DEPRECATED : use [%s] instead with custom [%s] implementation", id = 65)
	void deprecatedUuidGenerator(String name,
								 String name2);

	@LogMessage(level = INFO)
	@Message(value = "Disallowing insert statement comment for select-identity due to Oracle driver bug", id = 67)
	void disallowingInsertStatementComment();

	@LogMessage(level = WARN)
	@Message(value = "Duplicate generator name %s", id = 69)
	void duplicateGeneratorName(String name);

	@LogMessage(level = WARN)
	@Message(value = "Duplicate generator table: %s", id = 70)
	void duplicateGeneratorTable(String name);

	@LogMessage(level = INFO)
	@Message(value = "Duplicate import: %s -> %s", id = 71)
	void duplicateImport(String entityName,
						 String rename);

	@LogMessage(level = WARN)
	@Message(value = "Duplicate joins for class: %s", id = 72)
	void duplicateJoins(String entityName);

	@LogMessage(level = INFO)
	@Message(value = "entity-listener duplication, first event definition will be used: %s", id = 73)
	void duplicateListener(String className);

	@LogMessage(level = WARN)
	@Message(value = "Found more than one <persistence-unit-metadata>, subsequent ignored", id = 74)
	void duplicateMetadata();

	@LogMessage(level = INFO)
	@Message(value = "Entities deleted: %s", id = 76)
	void entitiesDeleted(long entityDeleteCount);

	@LogMessage(level = INFO)
	@Message(value = "Entities fetched (minimize this): %s", id = 77)
	void entitiesFetched(long entityFetchCount);

	@LogMessage(level = INFO)
	@Message(value = "Entities inserted: %s", id = 78)
	void entitiesInserted(long entityInsertCount);

	@LogMessage(level = INFO)
	@Message(value = "Entities loaded: %s", id = 79)
	void entitiesLoaded(long entityLoadCount);

	@LogMessage(level = INFO)
	@Message(value = "Entities updated: %s", id = 80)
	void entitiesUpdated(long entityUpdateCount);

	@LogMessage(level = WARN)
	@Message(value = "@org.hibernate.annotations.Entity used on a non root entity: ignored for %s", id = 81)
	void entityAnnotationOnNonRoot(String className);

	@LogMessage(level = WARN)
	@Message(value = "Entity Manager closed by someone else (%s must not be used)", id = 82)
	void entityManagerClosedBySomeoneElse(String autoCloseSession);

	@LogMessage(level = WARN)
	@Message(value = "Entity [%s] is abstract-class/interface explicitly mapped as non-abstract; be sure to supply entity-names",
			id = 84)
	void entityMappedAsNonAbstract(String name);

	@LogMessage(level = INFO)
	@Message(value = "%s %s found", id = 85)
	void exceptionHeaderFound(String exceptionHeader,
							  String metaInfOrmXml);

	@LogMessage(level = INFO)
	@Message(value = "%s No %s found", id = 86)
	void exceptionHeaderNotFound(String exceptionHeader,
								 String metaInfOrmXml);

	@LogMessage(level = ERROR)
	@Message(value = "Exception in interceptor afterTransactionCompletion()", id = 87)
	void exceptionInAfterTransactionCompletionInterceptor(@Cause Throwable e);

	@LogMessage(level = ERROR)
	@Message(value = "Exception in interceptor beforeTransactionCompletion()", id = 88)
	void exceptionInBeforeTransactionCompletionInterceptor(@Cause Throwable e);

	@LogMessage(level = INFO)
	@Message(value = "Sub-resolver threw unexpected exception, continuing to next : %s", id = 89)
	void exceptionInSubResolver(String message);

	@LogMessage(level = ERROR)
	@Message(value = "Expected type: %s, actual value: %s", id = 91)
	void expectedType(String name,
					  String string);

	@LogMessage(level = WARN)
	@Message(value = "An item was expired by the cache while it was locked (increase your cache timeout): %s", id = 92)
	void expired(Object key);

	@LogMessage(level = INFO)
	@Message(value = "Bound factory to JNDI name: %s", id = 94)
	void factoryBoundToJndiName(String name);

	@LogMessage(level = INFO)
	@Message(value = "A factory was renamed from [%s] to [%s] in JNDI", id = 96)
	void factoryJndiRename(String oldName, String newName);

	@LogMessage(level = INFO)
	@Message(value = "Unbound factory from JNDI name: %s", id = 97)
	void factoryUnboundFromJndiName(String name);

	@LogMessage(level = INFO)
	@Message(value = "A factory was unbound from name: %s", id = 98)
	void factoryUnboundFromName(String name);

	@LogMessage(level = ERROR)
	@Message(value = "an assertion failure occured" + " (this may indicate a bug in Hibernate, but is more likely due"
			+ " to unsafe use of the session): %s", id = 99)
	void failed(Throwable throwable);

	@LogMessage(level = WARN)
	@Message(value = "Fail-safe cleanup (collections) : %s", id = 100)
	void failSafeCollectionsCleanup(CollectionLoadContext collectionLoadContext);

	@LogMessage(level = WARN)
	@Message(value = "Fail-safe cleanup (entities) : %s", id = 101)
	void failSafeEntitiesCleanup(EntityLoadContext entityLoadContext);

	@LogMessage(level = INFO)
	@Message(value = "Fetching database metadata", id = 102)
	void fetchingDatabaseMetadata();

	@LogMessage(level = WARN)
	@Message(value = "firstResult/maxResults specified with collection fetch; applying in memory!", id = 104)
	void firstOrMaxResultsSpecifiedWithCollectionFetch();

	@LogMessage(level = INFO)
	@Message(value = "Flushes: %s", id = 105)
	void flushes(long flushCount);

	@LogMessage(level = INFO)
	@Message(value = "Forcing container resource cleanup on transaction completion", id = 106)
	void forcingContainerResourceCleanup();

	@LogMessage(level = INFO)
	@Message(value = "Forcing table use for sequence-style generator due to pooled optimizer selection where db does not support pooled sequences",
			id = 107)
	void forcingTableUse();

	@LogMessage(level = INFO)
	@Message(value = "Foreign keys: %s", id = 108)
	void foreignKeys(Set keySet);

	@LogMessage(level = INFO)
	@Message(value = "Found mapping document in jar: %s", id = 109)
	void foundMappingDocument(String name);

	@LogMessage(level = ERROR)
	@Message(value = "Getters of lazy classes cannot be final: %s.%s", id = 112)
	void gettersOfLazyClassesCannotBeFinal(String entityName,
										   String name);

	@LogMessage(level = WARN)
	@Message(value = "GUID identifier generated: %s", id = 113)
	void guidGenerated(String result);

	@LogMessage(level = INFO)
	@Message(value = "Handling transient entity in delete processing", id = 114)
	void handlingTransientEntity();

	@LogMessage(level = INFO)
	@Message(value = "Hibernate connection pool size: %s", id = 115)
	void hibernateConnectionPoolSize(int poolSize);

	@LogMessage(level = WARN)
	@Message(value = "Config specified explicit optimizer of [%s], but [%s=%s; honoring optimizer setting", id = 116)
	void honoringOptimizerSetting(String none,
								  String incrementParam,
								  int incrementSize);

	@LogMessage(level = DEBUG)
	@Message(value = "HQL: %s, time: %sms, rows: %s", id = 117)
	void hql(String hql,
			 Long valueOf,
			 Long valueOf2);

	@LogMessage(level = WARN)
	@Message(value = "HSQLDB supports only READ_UNCOMMITTED isolation", id = 118)
	void hsqldbSupportsOnlyReadCommittedIsolation();

	@LogMessage(level = WARN)
	@Message(value = "On EntityLoadContext#clear, hydratingEntities contained [%s] entries", id = 119)
	void hydratingEntitiesCount(int size);

	@LogMessage(level = WARN)
	@Message(value = "Ignoring unique constraints specified on table generator [%s]", id = 120)
	void ignoringTableGeneratorConstraints(String name);

	@LogMessage(level = INFO)
	@Message(value = "Ignoring unrecognized query hint [%s]", id = 121)
	void ignoringUnrecognizedQueryHint(String hintName);

	@LogMessage(level = ERROR)
	@Message(value = "IllegalArgumentException in class: %s, getter method of property: %s", id = 122)
	void illegalPropertyGetterArgument(String name,
									   String propertyName);

	@LogMessage(level = ERROR)
	@Message(value = "IllegalArgumentException in class: %s, setter method of property: %s", id = 123)
	void illegalPropertySetterArgument(String name,
									   String propertyName);

	@LogMessage(level = WARN)
	@Message(value = "@Immutable used on a non root entity: ignored for %s", id = 124)
	void immutableAnnotationOnNonRoot(String className);

	@LogMessage(level = WARN)
	@Message(value = "Mapping metadata cache was not completely processed", id = 125)
	void incompleteMappingMetadataCacheProcessing();

	@LogMessage(level = INFO)
	@Message(value = "Indexes: %s", id = 126)
	void indexes(Set keySet);

	@LogMessage(level = DEBUG)
	@Message(value = "Could not bind JNDI listener", id = 127)
	void couldNotBindJndiListener();

	@LogMessage(level = INFO)
	@Message(value = "Instantiating explicit connection provider: %s", id = 130)
	void instantiatingExplicitConnectionProvider(String providerClassName);

	@LogMessage(level = ERROR)
	@Message(value = "Array element type error\n%s", id = 132)
	void invalidArrayElementType(String message);

	@LogMessage(level = WARN)
	@Message(value = "Discriminator column has to be defined in the root entity, it will be ignored in subclass: %s",
			id = 133)
	void invalidDiscriminatorAnnotation(String className);

	@LogMessage(level = ERROR)
	@Message(value = "Application attempted to edit read only item: %s", id = 134)
	void invalidEditOfReadOnlyItem(Object key);

	@LogMessage(level = ERROR)
	@Message(value = "Invalid JNDI name: %s", id = 135)
	void invalidJndiName(String name,
						 @Cause JndiNameException e);

	@LogMessage(level = WARN)
	@Message(value = "Inapropriate use of @OnDelete on entity, annotation ignored: %s", id = 136)
	void invalidOnDeleteAnnotation(String entityName);

	@LogMessage(level = WARN)
	@Message(value = "Root entity should not hold an PrimaryKeyJoinColum(s), will be ignored", id = 137)
	void invalidPrimaryKeyJoinColumnAnnotation();

	@LogMessage(level = WARN)
	@Message(value = "Mixing inheritance strategy in a entity hierarchy is not allowed, ignoring sub strategy in: %s",
			id = 138)
	void invalidSubStrategy(String className);

	@LogMessage(level = WARN)
	@Message(value = "Illegal use of @Table in a subclass of a SINGLE_TABLE hierarchy: %s", id = 139)
	void invalidTableAnnotation(String className);

	@LogMessage(level = INFO)
	@Message(value = "JACC contextID: %s", id = 140)
	void jaccContextId(String contextId);

	@LogMessage(level = INFO)
	@Message(value = "java.sql.Types mapped the same code [%s] multiple times; was [%s]; now [%s]", id = 141)
	void JavaSqlTypesMappedSameCodeMultipleTimes(int code,
												 String old,
												 String name);

	@Message(value = "Javassist Enhancement failed: %s", id = 142)
	String javassistEnhancementFailed(String entityName);

	@LogMessage(level = WARN)
	@Message(value = "%s = false breaks the EJB3 specification", id = 144)
	void jdbcAutoCommitFalseBreaksEjb3Spec(String autocommit);

	@LogMessage(level = WARN)
	@Message(value = "No JDBC Driver class was specified by property %s", id = 148)
	void jdbcDriverNotSpecified(String driver);

	@LogMessage(level = INFO)
	@Message(value = "JDBC isolation level: %s", id = 149)
	void jdbcIsolationLevel(String isolationLevelToString);

	@Message(value = "JDBC rollback failed", id = 151)
	String jdbcRollbackFailed();

	@Message(value = "JDBC URL was not specified by property %s", id = 152)
	String jdbcUrlNotSpecified(String url);

	@LogMessage(level = INFO)
	@Message(value = "JNDI InitialContext properties:%s", id = 154)
	void jndiInitialContextProperties(Hashtable hash);

	@LogMessage(level = ERROR)
	@Message(value = "JNDI name %s does not handle a session factory reference", id = 155)
	void jndiNameDoesNotHandleSessionFactoryReference(String sfJNDIName,
													  @Cause ClassCastException e);

	@LogMessage(level = INFO)
	@Message(value = "Lazy property fetching available for: %s", id = 157)
	void lazyPropertyFetchingAvailable(String name);

	@LogMessage(level = WARN)
	@Message(value = "In CollectionLoadContext#endLoadingCollections, localLoadingCollectionKeys contained [%s], but no LoadingCollectionEntry was found in loadContexts",
			id = 159)
	void loadingCollectionKeyNotFound(CollectionKey collectionKey);

	@LogMessage(level = WARN)
	@Message(value = "On CollectionLoadContext#cleanup, localLoadingCollectionKeys contained [%s] entries", id = 160)
	void localLoadingCollectionKeysCount(int size);

	@LogMessage(level = INFO)
	@Message(value = "Logging statistics....", id = 161)
	void loggingStatistics();

	@LogMessage(level = DEBUG)
	@Message(value = "*** Logical connection closed ***", id = 162)
	void logicalConnectionClosed();

	@LogMessage(level = DEBUG)
	@Message(value = "Logical connection releasing its physical connection", id = 163)
	void logicalConnectionReleasingPhysicalConnection();

	@LogMessage(level = INFO)
	@Message(value = "Max query time: %sms", id = 173)
	void maxQueryTime(long queryExecutionMaxTime);

	@LogMessage(level = WARN)
	@Message(value = "Function template anticipated %s arguments, but %s arguments encountered", id = 174)
	void missingArguments(int anticipatedNumberOfArguments,
						  int numberOfArguments);

	@LogMessage(level = WARN)
	@Message(value = "Class annotated @org.hibernate.annotations.Entity but not javax.persistence.Entity (most likely a user error): %s",
			id = 175)
	void missingEntityAnnotation(String className);


	@LogMessage(level = ERROR)
	@Message(value = "Error in named query: %s", id = 177)
	void namedQueryError(String queryName,
						 @Cause HibernateException e);

	@LogMessage(level = WARN)
	@Message(value = "Naming exception occurred accessing factory: %s", id = 178)
	void namingExceptionAccessingFactory(NamingException exception);

	@LogMessage(level = WARN)
	@Message(value = "Narrowing proxy to %s - this operation breaks ==", id = 179)
	void narrowingProxy(Class concreteProxyClass);

	@LogMessage(level = WARN)
	@Message(value = "FirstResult/maxResults specified on polymorphic query; applying in memory!", id = 180)
	void needsLimit();

	@LogMessage(level = WARN)
	@Message(value = "No appropriate connection provider encountered, assuming application will be supplying connections",
			id = 181)
	void noAppropriateConnectionProvider();

	@LogMessage(level = INFO)
	@Message(value = "No default (no-argument) constructor for class: %s (class must be instantiated by Interceptor)",
			id = 182)
	void noDefaultConstructor(String name);

	@LogMessage(level = WARN)
	@Message(value = "no persistent classes found for query class: %s", id = 183)
	void noPersistentClassesFound(String query);

	@LogMessage(level = ERROR)
	@Message(value = "No session factory with JNDI name %s", id = 184)
	void noSessionFactoryWithJndiName(String sfJNDIName,
									  @Cause NameNotFoundException e);

	@LogMessage(level = INFO)
	@Message(value = "Optimistic lock failures: %s", id = 187)
	void optimisticLockFailures(long optimisticFailureCount);

	@LogMessage(level = WARN)
	@Message(value = "@OrderBy not allowed for an indexed collection, annotation ignored.", id = 189)
	void orderByAnnotationIndexedCollection();

	@LogMessage(level = WARN)
	@Message(value = "Overriding %s is dangerous, this might break the EJB3 specification implementation", id = 193)
	void overridingTransactionStrategyDangerous(String transactionStrategy);

	@LogMessage(level = DEBUG)
	@Message(value = "Package not found or wo package-info.java: %s", id = 194)
	void packageNotFound(String packageName);

	@LogMessage(level = WARN)
	@Message(value = "Parameter position [%s] occurred as both JPA and Hibernate positional parameter", id = 195)
	void parameterPositionOccurredAsBothJpaAndHibernatePositionalParameter(Integer position);

	@LogMessage(level = ERROR)
	@Message(value = "Error parsing XML (%s) : %s", id = 196)
	void parsingXmlError(int lineNumber,
						 String message);

	@LogMessage(level = ERROR)
	@Message(value = "Error parsing XML: %s(%s) %s", id = 197)
	void parsingXmlErrorForFile(String file,
								int lineNumber,
								String message);

	@LogMessage(level = ERROR)
	@Message(value = "Warning parsing XML (%s) : %s", id = 198)
	void parsingXmlWarning(int lineNumber,
						   String message);

	@LogMessage(level = WARN)
	@Message(value = "Warning parsing XML: %s(%s) %s", id = 199)
	void parsingXmlWarningForFile(String file,
								  int lineNumber,
								  String message);

	@LogMessage(level = WARN)
	@Message(value = "Persistence provider caller does not implement the EJB3 spec correctly."
			+ "PersistenceUnitInfo.getNewTempClassLoader() is null.", id = 200)
	void persistenceProviderCallerDoesNotImplementEjb3SpecCorrectly();

	@LogMessage(level = INFO)
	@Message(value = "Pooled optimizer source reported [%s] as the initial value; use of 1 or greater highly recommended",
			id = 201)
	void pooledOptimizerReportedInitialValue(IntegralDataTypeHolder value);

	@LogMessage(level = ERROR)
	@Message(value = "PreparedStatement was already in the batch, [%s].", id = 202)
	void preparedStatementAlreadyInBatch(String sql);

	@LogMessage(level = WARN)
	@Message(value = "processEqualityExpression() : No expression to process!", id = 203)
	void processEqualityExpression();

	@LogMessage(level = INFO)
	@Message(value = "Processing PersistenceUnitInfo [\n\tname: %s\n\t...]", id = 204)
	void processingPersistenceUnitInfoName(String persistenceUnitName);

	@LogMessage(level = INFO)
	@Message(value = "Loaded properties from resource hibernate.properties: %s", id = 205)
	void propertiesLoaded(Properties maskOut);

	@LogMessage(level = INFO)
	@Message(value = "hibernate.properties not found", id = 206)
	void propertiesNotFound();

	@LogMessage(level = WARN)
	@Message(value = "Property %s not found in class but described in <mapping-file/> (possible typo error)", id = 207)
	void propertyNotFound(String property);

	@LogMessage(level = WARN)
	@Message(value = "%s has been deprecated in favor of %s; that provider will be used instead.", id = 208)
	void providerClassDeprecated(String providerClassName,
								 String actualProviderClassName);

	@LogMessage(level = WARN)
	@Message(value = "proxool properties were encountered, but the %s provider class was not found on the classpath; these properties are going to be ignored.",
			id = 209)
	void proxoolProviderClassNotFound(String proxoolProviderClassName);

	@LogMessage(level = INFO)
	@Message(value = "Queries executed to database: %s", id = 210)
	void queriesExecuted(long queryExecutionCount);

	@LogMessage(level = INFO)
	@Message(value = "Query cache hits: %s", id = 213)
	void queryCacheHits(long queryCacheHitCount);

	@LogMessage(level = INFO)
	@Message(value = "Query cache misses: %s", id = 214)
	void queryCacheMisses(long queryCacheMissCount);

	@LogMessage(level = INFO)
	@Message(value = "Query cache puts: %s", id = 215)
	void queryCachePuts(long queryCachePutCount);

	@LogMessage(level = INFO)
	@Message(value = "RDMSOS2200Dialect version: 1.0", id = 218)
	void rdmsOs2200Dialect();

	@LogMessage(level = INFO)
	@Message(value = "Reading mappings from cache file: %s", id = 219)
	void readingCachedMappings(File cachedFile);

	@LogMessage(level = INFO)
	@Message(value = "Reading mappings from file: %s", id = 220)
	void readingMappingsFromFile(String path);

	@LogMessage(level = INFO)
	@Message(value = "Reading mappings from resource: %s", id = 221)
	void readingMappingsFromResource(String resourceName);

	@LogMessage(level = WARN)
	@Message(value = "read-only cache configured for mutable collection [%s]", id = 222)
	void readOnlyCacheConfiguredForMutableCollection(String name);

	@LogMessage(level = WARN)
	@Message(value = "Recognized obsolete hibernate namespace %s. Use namespace %s instead. Refer to Hibernate 3.6 Migration Guide!",
			id = 223)
	void recognizedObsoleteHibernateNamespace(String oldHibernateNamespace,
											  String hibernateNamespace);

	@LogMessage(level = WARN)
	@Message(value = "Property [%s] has been renamed to [%s]; update your properties appropriately", id = 225)
	void renamedProperty(Object propertyName,
						 Object newPropertyName);

	@LogMessage(level = INFO)
	@Message(value = "Required a different provider: %s", id = 226)
	void requiredDifferentProvider(String provider);

	@LogMessage(level = INFO)
	@Message(value = "Running hbm2ddl schema export", id = 227)
	void runningHbm2ddlSchemaExport();

	@LogMessage(level = INFO)
	@Message(value = "Running hbm2ddl schema update", id = 228)
	void runningHbm2ddlSchemaUpdate();

	@LogMessage(level = INFO)
	@Message(value = "Running schema validator", id = 229)
	void runningSchemaValidator();

	@LogMessage(level = INFO)
	@Message(value = "Schema export complete", id = 230)
	void schemaExportComplete();

	@LogMessage(level = ERROR)
	@Message(value = "Schema export unsuccessful", id = 231)
	void schemaExportUnsuccessful(@Cause Exception e);

	@LogMessage(level = INFO)
	@Message(value = "Schema update complete", id = 232)
	void schemaUpdateComplete();

	@LogMessage(level = WARN)
	@Message(value = "Scoping types to session factory %s after already scoped %s", id = 233)
	void scopingTypesToSessionFactoryAfterAlreadyScoped(SessionFactoryImplementor factory,
														SessionFactoryImplementor factory2);

	@LogMessage(level = INFO)
	@Message(value = "Searching for mapping documents in jar: %s", id = 235)
	void searchingForMappingDocuments(String name);

	@LogMessage(level = INFO)
	@Message(value = "Second level cache hits: %s", id = 237)
	void secondLevelCacheHits(long secondLevelCacheHitCount);

	@LogMessage(level = INFO)
	@Message(value = "Second level cache misses: %s", id = 238)
	void secondLevelCacheMisses(long secondLevelCacheMissCount);

	@LogMessage(level = INFO)
	@Message(value = "Second level cache puts: %s", id = 239)
	void secondLevelCachePuts(long secondLevelCachePutCount);

	@LogMessage(level = INFO)
	@Message(value = "Service properties: %s", id = 240)
	void serviceProperties(Properties properties);

	@LogMessage(level = INFO)
	@Message(value = "Sessions closed: %s", id = 241)
	void sessionsClosed(long sessionCloseCount);

	@LogMessage(level = INFO)
	@Message(value = "Sessions opened: %s", id = 242)
	void sessionsOpened(long sessionOpenCount);

	@LogMessage(level = ERROR)
	@Message(value = "Setters of lazy classes cannot be final: %s.%s", id = 243)
	void settersOfLazyClassesCannotBeFinal(String entityName,
										   String name);

	@LogMessage(level = WARN)
	@Message(value = "@Sort not allowed for an indexed collection, annotation ignored.", id = 244)
	void sortAnnotationIndexedCollection();

	@LogMessage(level = WARN)
	@Message(value = "Manipulation query [%s] resulted in [%s] split queries", id = 245)
	void splitQueries(String sourceQuery,
					  int length);

	@LogMessage(level = ERROR)
	@Message(value = "SQLException escaped proxy", id = 246)
	void sqlExceptionEscapedProxy(@Cause SQLException e);

	@LogMessage(level = WARN)
	@Message(value = "SQL Error: %s, SQLState: %s", id = 247)
	void sqlWarning(int errorCode,
					String sqlState);

	@LogMessage(level = INFO)
	@Message(value = "Starting query cache at region: %s", id = 248)
	void startingQueryCache(String region);

	@LogMessage(level = INFO)
	@Message(value = "Starting service at JNDI name: %s", id = 249)
	void startingServiceAtJndiName(String boundName);

	@LogMessage(level = INFO)
	@Message(value = "Starting update timestamps cache at region: %s", id = 250)
	void startingUpdateTimestampsCache(String region);

	@LogMessage(level = INFO)
	@Message(value = "Start time: %s", id = 251)
	void startTime(long startTime);

	@LogMessage(level = INFO)
	@Message(value = "Statements closed: %s", id = 252)
	void statementsClosed(long closeStatementCount);

	@LogMessage(level = INFO)
	@Message(value = "Statements prepared: %s", id = 253)
	void statementsPrepared(long prepareStatementCount);

	@LogMessage(level = INFO)
	@Message(value = "Stopping service", id = 255)
	void stoppingService();

	@LogMessage(level = INFO)
	@Message(value = "sub-resolver threw unexpected exception, continuing to next : %s", id = 257)
	void subResolverException(String message);

	@LogMessage(level = INFO)
	@Message(value = "Successful transactions: %s", id = 258)
	void successfulTransactions(long committedTransactionCount);

	@LogMessage(level = INFO)
	@Message(value = "Synchronization [%s] was already registered", id = 259)
	void synchronizationAlreadyRegistered(Synchronization synchronization);

	@LogMessage(level = ERROR)
	@Message(value = "Exception calling user Synchronization [%s] : %s", id = 260)
	void synchronizationFailed(Synchronization synchronization,
							   Throwable t);

	@LogMessage(level = INFO)
	@Message(value = "Table found: %s", id = 261)
	void tableFound(String string);

	@LogMessage(level = INFO)
	@Message(value = "Table not found: %s", id = 262)
	void tableNotFound(String name);

	@LogMessage(level = INFO)
	@Message(value = "Transactions: %s", id = 266)
	void transactions(long transactionCount);

	@LogMessage(level = WARN)
	@Message(value = "Transaction started on non-root session", id = 267)
	void transactionStartedOnNonRootSession();

	@LogMessage(level = INFO)
	@Message(value = "Transaction strategy: %s", id = 268)
	void transactionStrategy(String strategyClassName);

	@LogMessage(level = WARN)
	@Message(value = "Type [%s] defined no registration keys; ignoring", id = 269)
	void typeDefinedNoRegistrationKeys(BasicType type);

	@LogMessage(level = INFO)
	@Message(value = "Type registration [%s] overrides previous : %s", id = 270)
	void typeRegistrationOverridesPrevious(String key,
										   Type old);

	@LogMessage(level = WARN)
	@Message(value = "Naming exception occurred accessing Ejb3Configuration", id = 271)
	void unableToAccessEjb3Configuration(@Cause NamingException e);

	@LogMessage(level = ERROR)
	@Message(value = "Error while accessing session factory with JNDI name %s", id = 272)
	void unableToAccessSessionFactory(String sfJNDIName,
									  @Cause NamingException e);

	@LogMessage(level = WARN)
	@Message(value = "Error accessing type info result set : %s", id = 273)
	void unableToAccessTypeInfoResultSet(String string);

	@LogMessage(level = WARN)
	@Message(value = "Unable to apply constraints on DDL for %s", id = 274)
	void unableToApplyConstraints(String className,
								  @Cause Exception e);

	@LogMessage(level = WARN)
	@Message(value = "Could not bind Ejb3Configuration to JNDI", id = 276)
	void unableToBindEjb3ConfigurationToJndi(@Cause JndiException e);

	@LogMessage(level = WARN)
	@Message(value = "Could not bind factory to JNDI", id = 277)
	void unableToBindFactoryToJndi(@Cause JndiException e);

	@LogMessage(level = INFO)
	@Message(value = "Could not bind value '%s' to parameter: %s; %s", id = 278)
	void unableToBindValueToParameter(String nullSafeToString,
									  int index,
									  String message);

	@LogMessage(level = ERROR)
	@Message(value = "Unable to build enhancement metamodel for %s", id = 279)
	void unableToBuildEnhancementMetamodel(String className);

	@LogMessage(level = INFO)
	@Message(value = "Could not build SessionFactory using the MBean classpath - will try again using client classpath: %s",
			id = 280)
	void unableToBuildSessionFactoryUsingMBeanClasspath(String message);

	@LogMessage(level = WARN)
	@Message(value = "Unable to clean up callable statement", id = 281)
	void unableToCleanUpCallableStatement(@Cause SQLException e);

	@LogMessage(level = WARN)
	@Message(value = "Unable to clean up prepared statement", id = 282)
	void unableToCleanUpPreparedStatement(@Cause SQLException e);

	@LogMessage(level = WARN)
	@Message(value = "Unable to cleanup temporary id table after use [%s]", id = 283)
	void unableToCleanupTemporaryIdTable(Throwable t);

	@LogMessage(level = ERROR)
	@Message(value = "Error closing connection", id = 284)
	void unableToCloseConnection(@Cause Exception e);

	@LogMessage(level = INFO)
	@Message(value = "Error closing InitialContext [%s]", id = 285)
	void unableToCloseInitialContext(String string);

	@LogMessage(level = ERROR)
	@Message(value = "Error closing input files: %s", id = 286)
	void unableToCloseInputFiles(String name,
								 @Cause IOException e);

	@LogMessage(level = WARN)
	@Message(value = "Could not close input stream", id = 287)
	void unableToCloseInputStream(@Cause IOException e);

	@LogMessage(level = WARN)
	@Message(value = "Could not close input stream for %s", id = 288)
	void unableToCloseInputStreamForResource(String resourceName,
											 @Cause IOException e);

	@LogMessage(level = INFO)
	@Message(value = "Unable to close iterator", id = 289)
	void unableToCloseIterator(@Cause SQLException e);

	@LogMessage(level = ERROR)
	@Message(value = "Could not close jar: %s", id = 290)
	void unableToCloseJar(String message);

	@LogMessage(level = ERROR)
	@Message(value = "Error closing output file: %s", id = 291)
	void unableToCloseOutputFile(String outputFile,
								 @Cause IOException e);

	@LogMessage(level = WARN)
	@Message(value = "IOException occurred closing output stream", id = 292)
	void unableToCloseOutputStream(@Cause IOException e);

	@LogMessage(level = WARN)
	@Message(value = "Problem closing pooled connection", id = 293)
	void unableToClosePooledConnection(@Cause SQLException e);

	@LogMessage(level = ERROR)
	@Message(value = "Could not close session", id = 294)
	void unableToCloseSession(@Cause HibernateException e);

	@LogMessage(level = ERROR)
	@Message(value = "Could not close session during rollback", id = 295)
	void unableToCloseSessionDuringRollback(@Cause Exception e);

	@LogMessage(level = WARN)
	@Message(value = "IOException occurred closing stream", id = 296)
	void unableToCloseStream(@Cause IOException e);

	@LogMessage(level = ERROR)
	@Message(value = "Could not close stream on hibernate.properties: %s", id = 297)
	void unableToCloseStreamError(IOException error);

	@Message(value = "JTA commit failed", id = 298)
	String unableToCommitJta();

	@LogMessage(level = ERROR)
	@Message(value = "Could not complete schema update", id = 299)
	void unableToCompleteSchemaUpdate(@Cause Exception e);

	@LogMessage(level = ERROR)
	@Message(value = "Could not complete schema validation", id = 300)
	void unableToCompleteSchemaValidation(@Cause SQLException e);

	@LogMessage(level = WARN)
	@Message(value = "Unable to configure SQLExceptionConverter : %s", id = 301)
	void unableToConfigureSqlExceptionConverter(HibernateException e);

	@LogMessage(level = ERROR)
	@Message(value = "Unable to construct current session context [%s]", id = 302)
	void unableToConstructCurrentSessionContext(String impl,
												@Cause Throwable e);

	@LogMessage(level = WARN)
	@Message(value = "Unable to construct instance of specified SQLExceptionConverter : %s", id = 303)
	void unableToConstructSqlExceptionConverter(Throwable t);

	@LogMessage(level = WARN)
	@Message(value = "Could not copy system properties, system properties will be ignored", id = 304)
	void unableToCopySystemProperties();

	@LogMessage(level = WARN)
	@Message(value = "Could not create proxy factory for:%s", id = 305)
	void unableToCreateProxyFactory(String entityName,
									@Cause HibernateException e);

	@LogMessage(level = ERROR)
	@Message(value = "Error creating schema ", id = 306)
	void unableToCreateSchema(@Cause Exception e);

	@LogMessage(level = WARN)
	@Message(value = "Could not deserialize cache file: %s : %s", id = 307)
	void unableToDeserializeCache(String path,
								  SerializationException error);

	@LogMessage(level = WARN)
	@Message(value = "Unable to destroy cache: %s", id = 308)
	void unableToDestroyCache(String message);

	@LogMessage(level = WARN)
	@Message(value = "Unable to destroy query cache: %s: %s", id = 309)
	void unableToDestroyQueryCache(String region,
								   String message);

	@LogMessage(level = WARN)
	@Message(value = "Unable to destroy update timestamps cache: %s: %s", id = 310)
	void unableToDestroyUpdateTimestampsCache(String region,
											  String message);

	@LogMessage(level = INFO)
	@Message(value = "Unable to determine lock mode value : %s -> %s", id = 311)
	void unableToDetermineLockModeValue(String hintName,
										Object value);

	@Message(value = "Could not determine transaction status", id = 312)
	String unableToDetermineTransactionStatus();

	@Message(value = "Could not determine transaction status after commit", id = 313)
	String unableToDetermineTransactionStatusAfterCommit();

	@LogMessage(level = WARN)
	@Message(value = "Unable to drop temporary id table after use [%s]", id = 314)
	void unableToDropTemporaryIdTable(String message);

	@LogMessage(level = ERROR)
	@Message(value = "Exception executing batch [%s]", id = 315)
	void unableToExecuteBatch(String message);

	@LogMessage(level = WARN)
	@Message(value = "Error executing resolver [%s] : %s", id = 316)
	void unableToExecuteResolver(AbstractDialectResolver abstractDialectResolver,
								 String message);

	@LogMessage(level = INFO)
	@Message(value = "Could not find any META-INF/persistence.xml file in the classpath", id = 318)
	void unableToFindPersistenceXmlInClasspath();

	@LogMessage(level = ERROR)
	@Message(value = "Could not get database metadata", id = 319)
	void unableToGetDatabaseMetadata(@Cause SQLException e);

	@LogMessage(level = WARN)
	@Message(value = "Unable to instantiate configured schema name resolver [%s] %s", id = 320)
	void unableToInstantiateConfiguredSchemaNameResolver(String resolverClassName,
														 String message);

	@LogMessage(level = WARN)
	@Message(value = "Unable to interpret specified optimizer [%s], falling back to noop", id = 321)
	void unableToLocateCustomOptimizerClass(String type);

	@LogMessage(level = WARN)
	@Message(value = "Unable to instantiate specified optimizer [%s], falling back to noop", id = 322)
	void unableToInstantiateOptimizer(String type);

	@LogMessage(level = WARN)
	@Message(value = "Unable to instantiate UUID generation strategy class : %s", id = 325)
	void unableToInstantiateUuidGenerationStrategy(Exception ignore);

	@LogMessage(level = WARN)
	@Message(value = "Cannot join transaction: do not override %s", id = 326)
	void unableToJoinTransaction(String transactionStrategy);

	@LogMessage(level = INFO)
	@Message(value = "Error performing load command : %s", id = 327)
	void unableToLoadCommand(HibernateException e);

	@LogMessage(level = WARN)
	@Message(value = "Unable to load/access derby driver class sysinfo to check versions : %s", id = 328)
	void unableToLoadDerbyDriver(String message);

	@LogMessage(level = ERROR)
	@Message(value = "Problem loading properties from hibernate.properties", id = 329)
	void unableToLoadProperties();

	@Message(value = "Unable to locate config file: %s", id = 330)
	String unableToLocateConfigFile(String path);

	@LogMessage(level = WARN)
	@Message(value = "Unable to locate configured schema name resolver class [%s] %s", id = 331)
	void unableToLocateConfiguredSchemaNameResolver(String resolverClassName,
													String message);

	@LogMessage(level = WARN)
	@Message(value = "Unable to locate MBeanServer on JMX service shutdown", id = 332)
	void unableToLocateMBeanServer();

	@LogMessage(level = WARN)
	@Message(value = "Unable to locate requested UUID generation strategy class : %s", id = 334)
	void unableToLocateUuidGenerationStrategy(String strategyClassName);

	@LogMessage(level = WARN)
	@Message(value = "Unable to log SQLWarnings : %s", id = 335)
	void unableToLogSqlWarnings(SQLException sqle);

	@LogMessage(level = WARN)
	@Message(value = "Could not log warnings", id = 336)
	void unableToLogWarnings(@Cause SQLException e);

	@LogMessage(level = ERROR)
	@Message(value = "Unable to mark for rollback on PersistenceException: ", id = 337)
	void unableToMarkForRollbackOnPersistenceException(@Cause Exception e);

	@LogMessage(level = ERROR)
	@Message(value = "Unable to mark for rollback on TransientObjectException: ", id = 338)
	void unableToMarkForRollbackOnTransientObjectException(@Cause Exception e);

	@LogMessage(level = WARN)
	@Message(value = "Could not obtain connection metadata: %s", id = 339)
	void unableToObjectConnectionMetadata(SQLException error);

	@LogMessage(level = WARN)
	@Message(value = "Could not obtain connection to query metadata: %s", id = 340)
	void unableToObjectConnectionToQueryMetadata(SQLException error);

	@LogMessage(level = WARN)
	@Message(value = "Could not obtain connection metadata : %s", id = 341)
	void unableToObtainConnectionMetadata(String message);

	@LogMessage(level = WARN)
	@Message(value = "Could not obtain connection to query metadata : %s", id = 342)
	void unableToObtainConnectionToQueryMetadata(String message);

	@LogMessage(level = ERROR)
	@Message(value = "Could not obtain initial context", id = 343)
	void unableToObtainInitialContext(@Cause NamingException e);

	@LogMessage(level = ERROR)
	@Message(value = "Could not parse the package-level metadata [%s]", id = 344)
	void unableToParseMetadata(String packageName);

	@Message(value = "JDBC commit failed", id = 345)
	String unableToPerformJdbcCommit();

	@LogMessage(level = ERROR)
	@Message(value = "Error during managed flush [%s]", id = 346)
	void unableToPerformManagedFlush(String message);

	@Message(value = "Unable to query java.sql.DatabaseMetaData", id = 347)
	String unableToQueryDatabaseMetadata();

	@LogMessage(level = ERROR)
	@Message(value = "Unable to read class: %s", id = 348)
	void unableToReadClass(String message);

	@LogMessage(level = INFO)
	@Message(value = "Could not read column value from result set: %s; %s", id = 349)
	void unableToReadColumnValueFromResultSet(String name,
											  String message);

	@Message(value = "Could not read a hi value - you need to populate the table: %s", id = 350)
	String unableToReadHiValue(String tableName);

	@LogMessage(level = ERROR)
	@Message(value = "Could not read or init a hi value", id = 351)
	void unableToReadOrInitHiValue(@Cause SQLException e);

	@LogMessage(level = ERROR)
	@Message(value = "Unable to release batch statement...", id = 352)
	void unableToReleaseBatchStatement();

	@LogMessage(level = ERROR)
	@Message(value = "Could not release a cache lock : %s", id = 353)
	void unableToReleaseCacheLock(CacheException ce);

	@LogMessage(level = INFO)
	@Message(value = "Unable to release initial context: %s", id = 354)
	void unableToReleaseContext(String message);

	@LogMessage(level = WARN)
	@Message(value = "Unable to release created MBeanServer : %s", id = 355)
	void unableToReleaseCreatedMBeanServer(String string);

	@LogMessage(level = INFO)
	@Message(value = "Unable to release isolated connection [%s]", id = 356)
	void unableToReleaseIsolatedConnection(Throwable ignore);

	@LogMessage(level = WARN)
	@Message(value = "Unable to release type info result set", id = 357)
	void unableToReleaseTypeInfoResultSet();

	@LogMessage(level = WARN)
	@Message(value = "Unable to erase previously added bag join fetch", id = 358)
	void unableToRemoveBagJoinFetch();

	@LogMessage(level = INFO)
	@Message(value = "Could not resolve aggregate function [%s]; using standard definition", id = 359)
	void unableToResolveAggregateFunction(String name);

	@LogMessage(level = INFO)
	@Message(value = "Unable to resolve mapping file [%s]", id = 360)
	void unableToResolveMappingFile(String xmlFile);

	@LogMessage(level = INFO)
	@Message(value = "Unable to retreive cache from JNDI [%s]: %s", id = 361)
	void unableToRetrieveCache(String namespace,
							   String message);

	@LogMessage(level = WARN)
	@Message(value = "Unable to retrieve type info result set : %s", id = 362)
	void unableToRetrieveTypeInfoResultSet(String string);

	@LogMessage(level = INFO)
	@Message(value = "Unable to rollback connection on exception [%s]", id = 363)
	void unableToRollbackConnection(Exception ignore);

	@LogMessage(level = INFO)
	@Message(value = "Unable to rollback isolated transaction on error [%s] : [%s]", id = 364)
	void unableToRollbackIsolatedTransaction(Exception e,
											 Exception ignore);

	@Message(value = "JTA rollback failed", id = 365)
	String unableToRollbackJta();

	@LogMessage(level = ERROR)
	@Message(value = "Error running schema update", id = 366)
	void unableToRunSchemaUpdate(@Cause Exception e);

	@LogMessage(level = ERROR)
	@Message(value = "Could not set transaction to rollback only", id = 367)
	void unableToSetTransactionToRollbackOnly(@Cause SystemException e);

	@LogMessage(level = WARN)
	@Message(value = "Exception while stopping service", id = 368)
	void unableToStopHibernateService(@Cause Exception e);

	@LogMessage(level = INFO)
	@Message(value = "Error stopping service [%s] : %s", id = 369)
	void unableToStopService(Class class1,
							 String string);

	@LogMessage(level = WARN)
	@Message(value = "Exception switching from method: [%s] to a method using the column index. Reverting to using: [%<s]",
			id = 370)
	void unableToSwitchToMethodUsingColumnIndex(Method method);

	@LogMessage(level = ERROR)
	@Message(value = "Could not synchronize database state with session: %s", id = 371)
	void unableToSynchronizeDatabaseStateWithSession(HibernateException he);

	@LogMessage(level = ERROR)
	@Message(value = "Could not toggle autocommit", id = 372)
	void unableToToggleAutoCommit(@Cause Exception e);

	@LogMessage(level = ERROR)
	@Message(value = "Unable to transform class: %s", id = 373)
	void unableToTransformClass(String message);

	@LogMessage(level = WARN)
	@Message(value = "Could not unbind factory from JNDI", id = 374)
	void unableToUnbindFactoryFromJndi(@Cause JndiException e);

	@Message(value = "Could not update hi value in: %s", id = 375)
	Object unableToUpdateHiValue(String tableName);

	@LogMessage(level = ERROR)
	@Message(value = "Could not updateQuery hi value in: %s", id = 376)
	void unableToUpdateQueryHiValue(String tableName,
									@Cause SQLException e);

	@LogMessage(level = INFO)
	@Message(value = "Error wrapping result set", id = 377)
	void unableToWrapResultSet(@Cause SQLException e);

	@LogMessage(level = WARN)
	@Message(value = "I/O reported error writing cached file : %s: %s", id = 378)
	void unableToWriteCachedFile(String path,
								 String message);

	@LogMessage(level = WARN)
	@Message(value = "Unexpected literal token type [%s] passed for numeric processing", id = 380)
	void unexpectedLiteralTokenType(int type);

	@LogMessage(level = WARN)
	@Message(value = "JDBC driver did not return the expected number of row counts", id = 381)
	void unexpectedRowCounts();

	@LogMessage(level = WARN)
	@Message(value = "unrecognized bytecode provider [%s], using javassist by default", id = 382)
	void unknownBytecodeProvider(String providerName);

	@LogMessage(level = WARN)
	@Message(value = "Unknown Ingres major version [%s]; using Ingres 9.2 dialect", id = 383)
	void unknownIngresVersion(int databaseMajorVersion);

	@LogMessage(level = WARN)
	@Message(value = "Unknown Oracle major version [%s]", id = 384)
	void unknownOracleVersion(int databaseMajorVersion);

	@LogMessage(level = WARN)
	@Message(value = "Unknown Microsoft SQL Server major version [%s] using SQL Server 2000 dialect", id = 385)
	void unknownSqlServerVersion(int databaseMajorVersion);

	@LogMessage(level = WARN)
	@Message(value = "ResultSet had no statement associated with it, but was not yet registered", id = 386)
	void unregisteredResultSetWithoutStatement();

	@LogMessage(level = WARN)
	@Message(value = "ResultSet's statement was not registered", id = 387)
	void unregisteredStatement();

	@LogMessage(level = ERROR)
	@Message(value = "Unsuccessful: %s", id = 388)
	void unsuccessful(String sql);

	@LogMessage(level = ERROR)
	@Message(value = "Unsuccessful: %s", id = 389)
	void unsuccessfulCreate(String string);

	@LogMessage(level = WARN)
	@Message(value = "Overriding release mode as connection provider does not support 'after_statement'", id = 390)
	void unsupportedAfterStatement();

	@LogMessage(level = WARN)
	@Message(value = "Ingres 10 is not yet fully supported; using Ingres 9.3 dialect", id = 391)
	void unsupportedIngresVersion();

	@LogMessage(level = WARN)
	@Message(value = "Hibernate does not support SequenceGenerator.initialValue() unless '%s' set", id = 392)
	void unsupportedInitialValue(String propertyName);

	@LogMessage(level = WARN)
	@Message(value = "The %s.%s.%s version of H2 implements temporary table creation such that it commits current transaction; multi-table, bulk hql/jpaql will not work properly",
			id = 393)
	void unsupportedMultiTableBulkHqlJpaql(int majorVersion,
										   int minorVersion,
										   int buildId);

	@LogMessage(level = WARN)
	@Message(value = "Oracle 11g is not yet fully supported; using Oracle 10g dialect", id = 394)
	void unsupportedOracleVersion();

	@LogMessage(level = WARN)
	@Message(value = "Usage of obsolete property: %s no longer supported, use: %s", id = 395)
	void unsupportedProperty(Object propertyName,
							 Object newPropertyName);

	@LogMessage(level = INFO)
	@Message(value = "Updating schema", id = 396)
	void updatingSchema();

	@LogMessage(level = INFO)
	@Message(value = "Using ASTQueryTranslatorFactory", id = 397)
	void usingAstQueryTranslatorFactory();

	@LogMessage(level = INFO)
	@Message(value = "Explicit segment value for id generator [%s.%s] suggested; using default [%s]", id = 398)
	void usingDefaultIdGeneratorSegmentValue(String tableName,
											 String segmentColumnName,
											 String defaultToUse);

	@LogMessage(level = INFO)
	@Message(value = "Using default transaction strategy (direct JDBC transactions)", id = 399)
	void usingDefaultTransactionStrategy();

	@LogMessage(level = INFO)
	@Message(value = "Using dialect: %s", id = 400)
	void usingDialect(Dialect dialect);

	@LogMessage(level = INFO)
	@Message(value = "using driver [%s] at URL [%s]", id = 401)
	void usingDriver(String driverClassName,
					 String url);

	@LogMessage(level = INFO)
	@Message(value = "Using Hibernate built-in connection pool (not for production use!)", id = 402)
	void usingHibernateBuiltInConnectionPool();

	@LogMessage(level = ERROR)
	@Message(value = "Don't use old DTDs, read the Hibernate 3.x Migration Guide!", id = 404)
	void usingOldDtd();

	@LogMessage(level = INFO)
	@Message(value = "Using bytecode reflection optimizer", id = 406)
	void usingReflectionOptimizer();

	@LogMessage(level = INFO)
	@Message(value = "Using java.io streams to persist binary types", id = 407)
	void usingStreams();

	@LogMessage(level = INFO)
	@Message(value = "Using workaround for JVM bug in java.sql.Timestamp", id = 408)
	void usingTimestampWorkaround();

	@LogMessage(level = WARN)
	@Message(value = "Using %s which does not generate IETF RFC 4122 compliant UUID values; consider using %s instead",
			id = 409)
	void usingUuidHexGenerator(String name,
							   String name2);

	@LogMessage(level = INFO)
	@Message(value = "Hibernate Validator not found: ignoring", id = 410)
	void validatorNotFound();

	@LogMessage(level = INFO)
	@Message(value = "Hibernate Core {%s}", id = 412)
	void version(String versionString);

	@LogMessage(level = WARN)
	@Message(value = "Warnings creating temp table : %s", id = 413)
	void warningsCreatingTempTable(SQLWarning warning);

	@LogMessage(level = INFO)
	@Message(value = "Property hibernate.search.autoregister_listeners is set to false. No attempt will be made to register Hibernate Search event listeners.",
			id = 414)
	void willNotRegisterListeners();

	@LogMessage(level = WARN)
	@Message(value = "Write locks via update not supported for non-versioned entities [%s]", id = 416)
	void writeLocksNotSupported(String entityName);

	@LogMessage(level = INFO)
	@Message(value = "Writing generated schema to file: %s", id = 417)
	void writingGeneratedSchemaToFile(String outputFile);

	@LogMessage(level = INFO)
	@Message(value = "Adding override for %s: %s", id = 418)
	void addingOverrideFor(String name,
						   String name2);

	@LogMessage(level = WARN)
	@Message(value = "Resolved SqlTypeDescriptor is for a different SQL code. %s has sqlCode=%s; type override %s has sqlCode=%s",
			id = 419)
	void resolvedSqlTypeDescriptorForDifferentSqlCode(String name,
													  String valueOf,
													  String name2,
													  String valueOf2);

	@LogMessage(level = DEBUG)
	@Message(value = "Closing un-released batch", id = 420)
	void closingUnreleasedBatch();

	@LogMessage(level = INFO)
	@Message(value = "Disabling contextual LOB creation as %s is true", id = 421)
	void disablingContextualLOBCreation(String nonContextualLobCreation);

	@LogMessage(level = INFO)
	@Message(value = "Disabling contextual LOB creation as connection was null", id = 422)
	void disablingContextualLOBCreationSinceConnectionNull();

	@LogMessage(level = INFO)
	@Message(value = "Disabling contextual LOB creation as JDBC driver reported JDBC version [%s] less than 4",
			id = 423)
	void disablingContextualLOBCreationSinceOldJdbcVersion(int jdbcMajorVersion);

	@LogMessage(level = INFO)
	@Message(value = "Disabling contextual LOB creation as createClob() method threw error : %s", id = 424)
	void disablingContextualLOBCreationSinceCreateClobFailed(Throwable t);

	@LogMessage(level = INFO)
	@Message(value = "Could not close session; swallowing exception[%s] as transaction completed", id = 425)
	void unableToCloseSessionButSwallowingError(HibernateException e);

	@LogMessage(level = WARN)
	@Message(value = "You should set hibernate.transaction.manager_lookup_class if cache is enabled", id = 426)
	void setManagerLookupClass();

//	@LogMessage(level = WARN)
//	@Message(value = "Using deprecated %s strategy [%s], use newer %s strategy instead [%s]", id = 427)
//	void deprecatedTransactionManagerStrategy(String name,
//											  String transactionManagerStrategy,
//											  String name2,
//											  String jtaPlatform);

	@LogMessage(level = INFO)
	@Message(value = "Encountered legacy TransactionManagerLookup specified; convert to newer %s contract specified via %s setting",
			id = 428)
	void legacyTransactionManagerStrategy(String name,
										  String jtaPlatform);

	@LogMessage(level = WARN)
	@Message(value = "Setting entity-identifier value binding where one already existed : %s.", id = 429)
	void entityIdentifierValueBindingExists(String name);

	@LogMessage(level = WARN)
	@Message(value = "The DerbyDialect dialect has been deprecated; use one of the version-specific dialects instead",
			id = 430)
	void deprecatedDerbyDialect();

	@LogMessage(level = WARN)
	@Message(value = "Unable to determine H2 database version, certain features may not work", id = 431)
	void undeterminedH2Version();

	@LogMessage(level = WARN)
	@Message(value = "There were not column names specified for index %s on table %s", id = 432)
	void noColumnsSpecifiedForIndex(String indexName, String tableName);

	@LogMessage(level = INFO)
	@Message(value = "update timestamps cache puts: %s", id = 433)
	void timestampCachePuts(long updateTimestampsCachePutCount);

	@LogMessage(level = INFO)
	@Message(value = "update timestamps cache hits: %s", id = 434)
	void timestampCacheHits(long updateTimestampsCachePutCount);

	@LogMessage(level = INFO)
	@Message(value = "update timestamps cache misses: %s", id = 435)
	void timestampCacheMisses(long updateTimestampsCachePutCount);

	@LogMessage(level = WARN)
	@Message(value = "Entity manager factory name (%s) is already registered.  If entity manager will be clustered "+
			"or passivated, specify a unique value for property '%s'", id = 436)
	void entityManagerFactoryAlreadyRegistered(String emfName, String propertyName);

	@LogMessage(level = WARN)
	@Message(value = "Attempting to save one or more entities that have a non-nullable association with an unsaved transient entity. The unsaved transient entity must be saved in an operation prior to saving these dependent entities.\n" +
			"\tUnsaved transient entity: (%s)\n\tDependent entities: (%s)\n\tNon-nullable association(s): (%s)" , id = 437)
	void cannotResolveNonNullableTransientDependencies(String transientEntityString,
													   Set<String> dependentEntityStrings,
													   Set<String> nonNullableAssociationPaths);

	@LogMessage(level = INFO)
	@Message(value = "NaturalId cache puts: %s", id = 438)
	void naturalIdCachePuts(long naturalIdCachePutCount);

	@LogMessage(level = INFO)
	@Message(value = "NaturalId cache hits: %s", id = 439)
	void naturalIdCacheHits(long naturalIdCacheHitCount);

	@LogMessage(level = INFO)
	@Message(value = "NaturalId cache misses: %s", id = 440)
	void naturalIdCacheMisses(long naturalIdCacheMissCount);

	@LogMessage(level = INFO)
	@Message(value = "Max NaturalId query time: %sms", id = 441)
	void naturalIdMaxQueryTime(long naturalIdQueryExecutionMaxTime);

	@LogMessage(level = INFO)
	@Message(value = "NaturalId queries executed to database: %s", id = 442)
	void naturalIdQueriesExecuted(long naturalIdQueriesExecutionCount);

	@Message(value = "Unable to find mapping information for %s. Are you sure all annotated classes and configuration files are added?", id = 443)
	String missingEntitySource(String entityName);

	@Message(value = "@JoinTable annotation without an association. Check %s#%s", id = 444)
	String joinTableForNonAssociationAttribute(String entityName, String propertyName);

	@Message(value = "@CollectionTable annotation without a @ElementCollection. Check %s#%s", id = 445)
	String collectionTableWithoutElementCollection(String entityName, String propertyName);

	@Message(value = "@CollectionTable and @JoinTable specified on the same attribute. Check %s#%s", id = 446)
	String collectionTableAndJoinTableUsedTogether(String entityName, String propertyName);

	@LogMessage(level = WARN)
	@Message(
			value = "Dialect [%s] limits the number of elements in an IN predicate to %s entries.  " +
					"However, the given parameter list [%s] contained %s entries, which will likely cause failures " +
					"to execute the query in the database",
			id = 447
	)
	void tooManyInExpressions(String dialectName, int limit, String paramName, int size);

<<<<<<< HEAD
	@LogMessage( level = ERROR )
	@Message( value = "Illegal argument on static metamodel field injection : %s#%s; expected type :  %s; encountered type : %s", id = 448 )
	void illegalArgumentOnStaticMetamodelFieldInjection( String metamodelClassName,
														 String attributeName,
														 String attributeJavaType,
														 String metamodelFieldJavaType );

	@LogMessage( level = ERROR )
	@Message( value = "Unable to locate static metamodel field : %s#%s", id = 449 )
	void unableToLocateStaticMetamodelField( String metamodelClassName,
											 String attributeName );

	@Message(value = "The access type of class %s is AccessType.FIELD. To override the access for an attribute " +
			"@Access has to be placed on the property (getter)", id = 450)
	String accessTypeOverrideShouldBeAnnotatedOnProperty( String className );

	@Message(value = "The access type of class %s is AccessType.FIELD. To override the access for an attribute " +
			"@Access has to be placed on the property (getter) with an access type of AccessType.PROPERTY. " +
			"Using AccessType.FIELD on the property has no effect", id = 451)
	String accessTypeOverrideShouldBeProperty( String className );

	@Message(value = "The access type of class %s is AccessType.PROPERTY. To override the access for a field " +
			"@Access has to be placed on the field ", id = 452)
	String accessTypeOverrideShouldBeAnnotatedOnField( String className );

	@Message(value = "The access type of class %s is AccessType.PROPERTY. To override the access for a field " +
			"@Access has to be placed on the field with an access type of AccessType.FIELD. " +
			"Using AccessType.PROPERTY on the field has no effect", id = 453)
	String accessTypeOverrideShouldBeField( String className );
=======
	@LogMessage(level = WARN)
	@Message(
			value = "Encountered request for locking however dialect reports that database prefers locking be done in a " +
					"separate select (follow-on locking); results will be locked after initial query executes",
			id = 444
	)
	void usingFollowOnLocking();

	@LogMessage(level = WARN)
	@Message(
			value = "Alias-specific lock modes requested, which is not currently supported with follow-on locking; " +
					"all acquired locks will be [%s]",
			id = 445
	)
	void aliasSpecificLockingWithFollowOnLocking(LockMode lockMode);

	@LogMessage(level = WARN)
	@Message(
			value = "embed-xml attributes were intended to be used for DOM4J entity mode. Since that entity mode has been " +
					"removed, embed-xml attributes are no longer supported and should be removed from mappings.",
			id = 446
	)
	void embedXmlAttributesNoLongerSupported();

>>>>>>> 0a17d461
}<|MERGE_RESOLUTION|>--- conflicted
+++ resolved
@@ -1597,7 +1597,6 @@
 	)
 	void tooManyInExpressions(String dialectName, int limit, String paramName, int size);
 
-<<<<<<< HEAD
 	@LogMessage( level = ERROR )
 	@Message( value = "Illegal argument on static metamodel field injection : %s#%s; expected type :  %s; encountered type : %s", id = 448 )
 	void illegalArgumentOnStaticMetamodelFieldInjection( String metamodelClassName,
@@ -1627,7 +1626,7 @@
 			"@Access has to be placed on the field with an access type of AccessType.FIELD. " +
 			"Using AccessType.PROPERTY on the field has no effect", id = 453)
 	String accessTypeOverrideShouldBeField( String className );
-=======
+
 	@LogMessage(level = WARN)
 	@Message(
 			value = "Encountered request for locking however dialect reports that database prefers locking be done in a " +
@@ -1651,6 +1650,4 @@
 			id = 446
 	)
 	void embedXmlAttributesNoLongerSupported();
-
->>>>>>> 0a17d461
 }