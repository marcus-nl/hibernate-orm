--- conflicted
+++ resolved
@@ -151,25 +151,11 @@
 	public Column getColumn(int i) {
 		return  columns.get( i );
 	}
-	
+
 	public Iterator<Column> getColumnIterator() {
 		return columns.iterator();
 	}
 
-<<<<<<< HEAD
-=======
-	/**
-	 * This is a duplicate method, that has been removed in v.6.0.
-	 * {@link #getColumnIterator()} is the one that will stay.
-	 *
-	 * @deprecated (Since 6.0) use {@link #getColumnIterator()} instead.
-	 */
-	@Deprecated
-	public Iterator<Column> columnIterator() {
-		return columns.iterator();
-	}
-
->>>>>>> 5bf772c5
 	public Table getTable() {
 		return table;
 	}
