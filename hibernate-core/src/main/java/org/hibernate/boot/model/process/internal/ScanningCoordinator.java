--- conflicted
+++ resolved
@@ -270,7 +270,16 @@
 				continue;
 			}
 
-<<<<<<< HEAD
+			// Last, try it by loading the class
+			try {
+				Class<?> clazz = classLoaderService.classForName( unresolvedListedClassName );
+				managedResources.addAnnotatedClassReference( clazz );
+				continue;
+			}
+			catch (ClassLoadingException ignore) {
+				// ignore this error
+			}
+
 			if ( log.isDebugEnabled() ) {
 				log.debugf(
 						"Unable to resolve class [%s] named in persistence unit [%s]",
@@ -278,23 +287,6 @@
 						scanEnvironment.getRootUrl()
 				);
 			}
-=======
-			// Last, try it by loading the class
-			try {
-				Class<?> clazz = classLoaderService.classForName( unresolvedListedClassName );
-				managedResources.addAnnotatedClassReference( clazz );
-				continue;
-			}
-			catch (ClassLoadingException ignore) {
-				// ignore this error
-			}
-
-			log.debugf(
-					"Unable to resolve class [%s] named in persistence unit [%s]",
-					unresolvedListedClassName,
-					scanEnvironment.getRootUrl()
-			);
->>>>>>> 17c5fab5
 		}
 	}
 }