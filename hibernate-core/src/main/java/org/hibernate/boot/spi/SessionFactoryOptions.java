--- conflicted
+++ resolved
@@ -322,7 +322,6 @@
 		return false;
 	}
 
-<<<<<<< HEAD
 	/**
 	 * Controls whether Hibernate should try to map named parameter names
 	 * specified in a {@link org.hibernate.procedure.ProcedureCall} or
@@ -348,11 +347,10 @@
 	 * @see org.hibernate.cfg.AvailableSettings#CALLABLE_NAMED_PARAMS_ENABLED
 	 */
 	boolean isUseOfJdbcNamedParametersEnabled();
-=======
+
 	default boolean isCollectionsInDefaultFetchGroupEnabled() {
 		return false;
 	}
->>>>>>> e5a82820
 
 	boolean isOmitJoinOfSuperclassTablesEnabled();
 }