--- conflicted
+++ resolved
@@ -62,17 +62,13 @@
 		assertSame( IntegerTypeDescriptor.INSTANCE, remapSqlTypeDescriptor( IntegerTypeDescriptor.INSTANCE ) );
 
 		// A few dialects explicitly override BlobTypeDescriptor.DEFAULT
-		if ( PostgreSQL81Dialect.class.isInstance( getDialect() ) || PostgreSQLDialect.class.isInstance( getDialect() ) )  {
+		if ( PostgreSQL81Dialect.class.isInstance( getDialect() ) )  {
 			assertSame(
 					BlobTypeDescriptor.BLOB_BINDING,
 					getDialect().remapSqlTypeDescriptor( BlobTypeDescriptor.DEFAULT )
 			);
 		}
-<<<<<<< HEAD
-		else if ( PostgreSQL81Dialect.class.isInstance( getDialect() ) )  {
-=======
 		else if (SybaseDialect.class.isInstance( getDialect() )) {
->>>>>>> b0fa122c
 			assertSame(
 					BlobTypeDescriptor.PRIMITIVE_ARRAY_BINDING,
 					getDialect().remapSqlTypeDescriptor( BlobTypeDescriptor.DEFAULT )
