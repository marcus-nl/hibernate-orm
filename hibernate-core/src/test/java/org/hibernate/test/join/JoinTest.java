--- conflicted
+++ resolved
@@ -155,10 +155,7 @@
 		t.commit();
 		s.close();
 	}
-<<<<<<< HEAD
-
-=======
-	
+
 	private void doWork(final Session s) {
 		s.doWork(
 				new AbstractWork() {
@@ -171,7 +168,6 @@
 		);
 	}
 	
->>>>>>> bd7840dd
 	@Test
 	public void testCustomColumnReadAndWrite() {
 		Session s = openSession();
