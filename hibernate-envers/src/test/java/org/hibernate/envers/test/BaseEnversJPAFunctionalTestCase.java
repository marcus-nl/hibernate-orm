/*
 * Hibernate, Relational Persistence for Idiomatic Java
 *
 * License: GNU Lesser General Public License (LGPL), version 2.1 or later.
 * See the lgpl.txt file in the root directory or <http://www.gnu.org/licenses/lgpl-2.1.html>.
 */
package org.hibernate.envers.test;

import java.util.ArrayList;
import java.util.Arrays;
import java.util.HashMap;
import java.util.Map;
import javax.persistence.EntityManager;
import javax.persistence.EntityManagerFactory;
import javax.transaction.SystemException;

import org.hibernate.boot.registry.internal.StandardServiceRegistryImpl;
import org.hibernate.boot.spi.MetadataImplementor;
import org.hibernate.cfg.Environment;
import org.hibernate.dialect.Dialect;
import org.hibernate.dialect.H2Dialect;
import org.hibernate.engine.spi.SessionFactoryImplementor;
import org.hibernate.engine.spi.SessionImplementor;
import org.hibernate.engine.transaction.internal.jta.JtaStatusHelper;
import org.hibernate.envers.AuditReader;
import org.hibernate.envers.AuditReaderFactory;
import org.hibernate.envers.boot.internal.EnversIntegrator;
import org.hibernate.envers.configuration.EnversSettings;
import org.hibernate.internal.util.StringHelper;
import org.hibernate.jpa.AvailableSettings;
import org.hibernate.jpa.boot.internal.EntityManagerFactoryBuilderImpl;
import org.hibernate.jpa.boot.spi.Bootstrap;
import org.hibernate.jpa.boot.spi.PersistenceUnitDescriptor;
import org.hibernate.jpa.test.PersistenceUnitDescriptorAdapter;
import org.hibernate.query.sqm.mutation.internal.idtable.GlobalTemporaryTableStrategy;
import org.hibernate.query.sqm.mutation.internal.idtable.LocalTemporaryTableStrategy;

import org.hibernate.testing.AfterClassOnce;
import org.hibernate.testing.BeforeClassOnce;
import org.hibernate.testing.jdbc.SharedDriverManagerConnectionProviderImpl;
import org.hibernate.testing.jta.TestingJtaPlatformImpl;
import org.hibernate.testing.junit4.Helper;
import org.jboss.logging.Logger;
import org.junit.After;

/**
 * @author Strong Liu (stliu@hibernate.org)
 */
public abstract class BaseEnversJPAFunctionalTestCase extends AbstractEnversTest {

	private static final Dialect dialect = Dialect.getDialect();

	private EntityManagerFactoryBuilderImpl entityManagerFactoryBuilder;
	private StandardServiceRegistryImpl serviceRegistry;
	private SessionFactoryImplementor entityManagerFactory;

	private EntityManager em;
	private AuditReader auditReader;
	private ArrayList<EntityManager> isolatedEms = new ArrayList<EntityManager>();

	protected Dialect getDialect() {
		return dialect;
	}

	protected EntityManagerFactory entityManagerFactory() {
		return entityManagerFactory;
	}

	protected StandardServiceRegistryImpl serviceRegistry() {
		return serviceRegistry;
	}

	protected MetadataImplementor metadata() {
		return entityManagerFactoryBuilder.getMetadata();
	}

	@BeforeClassOnce
	@SuppressWarnings({"UnusedDeclaration"})
	public void buildEntityManagerFactory() throws Exception {
		log.trace( "Building EntityManagerFactory" );

		entityManagerFactoryBuilder = (EntityManagerFactoryBuilderImpl) Bootstrap.getEntityManagerFactoryBuilder(
				buildPersistenceUnitDescriptor(),
				buildSettings()
		);
		entityManagerFactory = entityManagerFactoryBuilder.build().unwrap( SessionFactoryImplementor.class );

		serviceRegistry = (StandardServiceRegistryImpl) entityManagerFactory.getServiceRegistry()
				.getParentServiceRegistry();

		afterEntityManagerFactoryBuilt();
	}

	private PersistenceUnitDescriptor buildPersistenceUnitDescriptor() {
		return new PersistenceUnitDescriptorAdapter();
	}

	private Map buildSettings() {
		Map settings = getConfig();
		addMappings( settings );

		if ( createSchema() ) {
			settings.put( org.hibernate.cfg.AvailableSettings.HBM2DDL_AUTO, "create-drop" );
			final String secondSchemaName = createSecondSchema();
			if ( StringHelper.isNotEmpty( secondSchemaName ) ) {
				if ( !(getDialect() instanceof H2Dialect) ) {
					throw new UnsupportedOperationException( "Only H2 dialect supports creation of second schema." );
				}
				Helper.createH2Schema( secondSchemaName, settings );
			}
		}

		if ( StringHelper.isNotEmpty( getAuditStrategy() ) ) {
			settings.put( EnversSettings.AUDIT_STRATEGY, getAuditStrategy() );
		}

		if ( !autoRegisterListeners() ) {
			settings.put( EnversIntegrator.AUTO_REGISTER, "false" );
		}

		settings.put( EnversSettings.USE_REVISION_ENTITY_WITH_NATIVE_ID, "false" );

		settings.put( org.hibernate.cfg.AvailableSettings.USE_NEW_ID_GENERATOR_MAPPINGS, "true" );
		settings.put( org.hibernate.cfg.AvailableSettings.DIALECT, getDialect().getClass().getName() );
		return settings;
	}

	protected Map getConfig() {
		Map<Object, Object> config = new HashMap<Object, Object>();

		config.put( AvailableSettings.LOADED_CLASSES, Arrays.asList( getAnnotatedClasses() ) );

		for ( Map.Entry<Class, String> entry : getCachedClasses().entrySet() ) {
			config.put( AvailableSettings.CLASS_CACHE_PREFIX + "." + entry.getKey().getName(), entry.getValue() );
		}

		for ( Map.Entry<String, String> entry : getCachedCollections().entrySet() ) {
			config.put( AvailableSettings.COLLECTION_CACHE_PREFIX + "." + entry.getKey(), entry.getValue() );
		}

		if ( getEjb3DD().length > 0 ) {
			ArrayList<String> dds = new ArrayList<String>();
			dds.addAll( Arrays.asList( getEjb3DD() ) );
			config.put( AvailableSettings.XML_FILE_NAMES, dds );
		}

		config.put( GlobalTemporaryTableBulkIdStrategy.DROP_ID_TABLES, "true" );
		config.put( LocalTemporaryTableBulkIdStrategy.DROP_ID_TABLES, "true" );
		if ( !Environment.getProperties().containsKey( Environment.CONNECTION_PROVIDER ) ) {
<<<<<<< HEAD
			config.put( GlobalTemporaryTableStrategy.DROP_ID_TABLES, "true" );
			config.put( LocalTemporaryTableStrategy.DROP_ID_TABLES, "true" );
=======
>>>>>>> 15caff9c
			config.put(
					org.hibernate.cfg.AvailableSettings.CONNECTION_PROVIDER,
					SharedDriverManagerConnectionProviderImpl.getInstance()
			);
		}
		addConfigOptions( config );

		return config;
	}

	@SuppressWarnings("unchecked")
	protected void addMappings(Map settings) {
		String[] mappings = getMappings();
		if ( mappings != null ) {
			settings.put( AvailableSettings.HBXML_FILES, String.join( ",", mappings ) );
		}
	}

	protected static final String[] NO_MAPPINGS = new String[0];

	protected String[] getMappings() {
		return NO_MAPPINGS;
	}

	protected void addConfigOptions(Map options) {
	}

	protected static final Class<?>[] NO_CLASSES = new Class[0];

	protected Class<?>[] getAnnotatedClasses() {
		return NO_CLASSES;
	}

	public Map<Class, String> getCachedClasses() {
		return new HashMap<Class, String>();
	}

	public Map<String, String> getCachedCollections() {
		return new HashMap<String, String>();
	}

	public String[] getEjb3DD() {
		return new String[] {};
	}

	protected void afterEntityManagerFactoryBuilt() {
	}

	protected boolean createSchema() {
		return true;
	}

	/**
	 * Feature supported only by H2 dialect.
	 *
	 * @return Provide not empty name to create second schema.
	 */
	protected String createSecondSchema() {
		return null;
	}

	protected boolean autoRegisterListeners() {
		return true;
	}

	@AfterClassOnce
	public void releaseEntityManagerFactory() {
		if ( entityManagerFactory != null && entityManagerFactory.isOpen() ) {
			entityManagerFactory.close();
		}
	}

	@After
	@SuppressWarnings({"UnusedDeclaration"})
	public void releaseUnclosedEntityManagers() {
		releaseUnclosedEntityManager( this.em );
		auditReader = null;
		for ( EntityManager isolatedEm : isolatedEms ) {
			releaseUnclosedEntityManager( isolatedEm );
		}
	}

	private void releaseUnclosedEntityManager(EntityManager em) {
		if ( em == null ) {
			return;
		}
		if ( !em.isOpen() ) {
			em = null;
			return;
		}
		if ( JtaStatusHelper.isActive( TestingJtaPlatformImpl.INSTANCE.getTransactionManager() ) ) {
			log.warn( "Cleaning up unfinished transaction" );
			try {
				TestingJtaPlatformImpl.INSTANCE.getTransactionManager().rollback();
			}
			catch (SystemException ignored) {
			}
		}
		try {
			if ( em.getTransaction().isActive() ) {
				em.getTransaction().rollback();
				log.warn( "You left an open transaction! Fix your test case. For now, we are closing it for you." );
			}
		}
		catch (IllegalStateException e) {
		}
		if ( em.isOpen() ) {
			// as we open an EM before the test runs, it will still be open if the test uses a custom EM.
			// or, the person may have forgotten to close. So, do not raise a "fail", but log the fact.
			em.close();
			log.warn( "The EntityManager is not closed. Closing it." );
		}
	}

	protected EntityManager getEntityManager() {
		return getOrCreateEntityManager();
	}

	protected EntityManager getOrCreateEntityManager() {
		if ( em == null || !em.isOpen() ) {
			em = entityManagerFactory.createEntityManager();
		}
		return em;
	}

	protected AuditReader getAuditReader() {
		if ( auditReader != null ) {
			return auditReader;
		}
		return auditReader = AuditReaderFactory.get( getOrCreateEntityManager() );
	}

	protected EntityManager createIsolatedEntityManager() {
		EntityManager isolatedEm = entityManagerFactory.createEntityManager();
		isolatedEms.add( isolatedEm );
		return isolatedEm;
	}

	protected EntityManager createIsolatedEntityManager(Map props) {
		EntityManager isolatedEm = entityManagerFactory.createEntityManager( props );
		isolatedEms.add( isolatedEm );
		return isolatedEm;
	}

	protected EntityManager createEntityManager(Map properties) {
		// always reopen a new EM and close the existing one
		if ( em != null && em.isOpen() ) {
			em.close();
		}
		em = entityManagerFactory.createEntityManager( properties );
		return em;
	}
}<|MERGE_RESOLUTION|>--- conflicted
+++ resolved
@@ -144,14 +144,9 @@
 			config.put( AvailableSettings.XML_FILE_NAMES, dds );
 		}
 
-		config.put( GlobalTemporaryTableBulkIdStrategy.DROP_ID_TABLES, "true" );
-		config.put( LocalTemporaryTableBulkIdStrategy.DROP_ID_TABLES, "true" );
+		config.put( GlobalTemporaryTableStrategy.DROP_ID_TABLES, "true" );
+		config.put( LocalTemporaryTableStrategy.DROP_ID_TABLES, "true" );
 		if ( !Environment.getProperties().containsKey( Environment.CONNECTION_PROVIDER ) ) {
-<<<<<<< HEAD
-			config.put( GlobalTemporaryTableStrategy.DROP_ID_TABLES, "true" );
-			config.put( LocalTemporaryTableStrategy.DROP_ID_TABLES, "true" );
-=======
->>>>>>> 15caff9c
 			config.put(
 					org.hibernate.cfg.AvailableSettings.CONNECTION_PROVIDER,
 					SharedDriverManagerConnectionProviderImpl.getInstance()
