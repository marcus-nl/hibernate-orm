/*
 * Hibernate, Relational Persistence for Idiomatic Java
 *
 * License: GNU Lesser General Public License (LGPL), version 2.1 or later
 * See the lgpl.txt file in the root directory or http://www.gnu.org/licenses/lgpl-2.1.html
 */

/**
 * Support for modules that contain Java code
 */



buildscript {
	repositories {
		mavenCentral()
	}
	dependencies {
		classpath 'de.thetaphi:forbiddenapis:3.0.1'
	}
}

import de.thetaphi.forbiddenapis.gradle.CheckForbiddenApis
import org.apache.tools.ant.filters.ReplaceTokens

/**
 * Support for modules that contain Java code
 */

apply from: rootProject.file( 'gradle/base-information.gradle' )
apply from: rootProject.file( 'gradle/libraries.gradle' )
apply from: rootProject.file( 'gradle/databases.gradle' )

apply plugin: 'java'
apply plugin: 'biz.aQute.bnd.builder'

apply plugin: 'checkstyle'
apply plugin: 'build-dashboard'
apply plugin: 'project-report'

// Attempt to leverage JetBrain's Gradle extension to automatically define
// `copyResourcesToIntelliJOutFolder` as a "build trigger" on import.
//
// However, see https://github.com/JetBrains/gradle-idea-ext-plugin/issues/8

apply plugin: 'org.jetbrains.gradle.plugin.idea-ext'

ext {
	java9ModuleNameBase = project.name.startsWith( 'hibernate-' ) ? name.drop( 'hibernate-'.length() ): name
	java9ModuleName = "org.hibernate.orm.$project.java9ModuleNameBase"
	forbiddenAPITargetJDKCompatibility = '11'
}

if ( !project.description ) {
	project.description = "The Hibernate ORM $project.name module"
}


// ~~~~~~~~~~~~~~~~~~~~~~~~~~~~~~~~~~~~~~~~~~~~~~~~~~~~~~~~~~~~~~~~~~~~~~~~~~~~
// Configurations and Dependencies

configurations {
	provided {
		description = 'Non-exported compile-time dependencies.'
	}
	asciidoclet {
		description = "Dependencies for Asciidoctor Javadoc taglet"
	}
}

configurations.all*.exclude group: 'xml-apis', module: 'xml-apis'


dependencies {
	compile libraries.logging

	provided libraries.logging_annotations

	annotationProcessor( libraries.logging_processor )
	annotationProcessor( libraries.logging )
	annotationProcessor( libraries.logging_annotations )



	// JUnit dependencies made up of:
	// 		* JUnit 5
	// 		* the Jupiter engine which runs JUnit 5 based tests
	//		* the "vintage" engine - which runs JUnit 3 and 4 based tests
	testCompile( libraries.junit5_api )
	testRuntime( libraries.junit5_jupiter )
	testCompile( libraries.junit5_params )
	testCompile( libraries.junit )
	testRuntime( libraries.junit5_vintage )

	testCompile( libraries.byteman )
	testCompile( libraries.byteman_install )
	testCompile( libraries.byteman_bmunit )

	testRuntime( libraries.log4j )
	testRuntime( libraries.javassist )
	testRuntime( libraries.byteBuddy )

	//Databases
	testRuntime( libraries.h2 )
	testRuntime( libraries.hsqldb )
	testRuntime( libraries.postgresql )
	testRuntime( libraries.mysql )
	testRuntime( libraries.mariadb )
	testRuntime( libraries.mssql )
	testRuntime( libraries.informix )
	testRuntime( libraries.hana )
	testRuntime( libraries.cockroachdb )

	if ( db.equalsIgnoreCase( 'oracle' ) || db.equalsIgnoreCase( 'oracle_docker' ) ) {
		testRuntime( libraries.oracle )
	}
	else if ( db.equalsIgnoreCase( 'db2' ) ) {
		testRuntime( libraries.db2 )
	}
	else if ( db.equalsIgnoreCase( 'hana' ) ) {
		testRuntime( libraries.hana )
	}

	// Mac-specific
	project.ext.toolsJar = file("${System.getProperty('java.home')}/../lib/tools.jar")
	if ( project.toolsJar.exists() ) {
		testCompile files( project.toolsJar )
	}
}


// ~~~~~~~~~~~~~~~~~~~~~~~~~~~~~~~~~~~~~~~~~~~~~~~~~~~~~~~~~~~~~~~~~~~~~~~~~~~~
// Compilation

tasks.withType( JavaCompile ) {
	options.encoding = 'UTF-8'
}

if ( !gradle.ext.javaToolchainEnabled ) {
	tasks.compileJava.configure {
		sourceCompatibility = JavaVersion.toVersion( gradle.ext.javaVersions.main.release )
		targetCompatibility = JavaVersion.toVersion( gradle.ext.javaVersions.main.release )
	}
	tasks.compileTestJava.configure {
		sourceCompatibility = JavaVersion.toVersion( gradle.ext.javaVersions.test.release )
		targetCompatibility = JavaVersion.toVersion( gradle.ext.javaVersions.test.release )
	}
}
else {
	// Configure generated bytecode
	// "sourceCompatibility" is not supported with toolchains. We have to work around that limitation.
	tasks.compileJava.configure {
		if ( gradle.ext.javaVersions.main.compiler.asInt() < 9 ) {
			options.compilerArgs << '-source'
			options.compilerArgs << gradle.ext.javaVersions.main.release.toString()
			options.compilerArgs << '-target'
			options.compilerArgs << gradle.ext.javaVersions.main.release.toString()
		} else {
			options.release = gradle.ext.javaVersions.main.release.asInt()
		}
	}
	tasks.compileTestJava.configure {
		if ( gradle.ext.javaVersions.test.compiler.asInt() < 9 ) {
			options.compilerArgs << '-source'
			options.compilerArgs << gradle.ext.javaVersions.test.release.toString()
			options.compilerArgs << '-target'
			options.compilerArgs << gradle.ext.javaVersions.test.release.toString()
		} else {
			options.release = gradle.ext.javaVersions.test.release.asInt()
		}
	}

	// Configure version of Java tools
	java {
		toolchain {
			languageVersion = gradle.ext.javaVersions.main.compiler
		}
	}
	tasks.compileTestJava {
		javaCompiler = javaToolchains.compilerFor {
			languageVersion = gradle.ext.javaVersions.test.compiler
		}
	}

	// Configure JVM Options
	tasks.withType( JavaCompile ).configureEach {
		options.forkOptions.jvmArgs.addAll( getProperty( 'toolchain.compiler.jvmargs' ).toString().split( ' ' ) )
	}
	tasks.withType( Javadoc ).configureEach {
		options.setJFlags( getProperty( 'toolchain.javadoc.jvmargs' ).toString().split( ' ' ).toList().findAll( { !it.isEmpty() } ) )
	}

	// Display version of Java tools
	tasks.withType( JavaCompile ).configureEach {
		doFirst {
			logger.lifecycle "Compiling with '${javaCompiler.get().metadata.installationPath}'"
		}
	}
	tasks.withType( Javadoc ).configureEach {
		doFirst {
			logger.lifecycle "Generating javadoc with '${javadocTool.get().metadata.installationPath}'"
		}
	}
}

task compile(dependsOn: [compileJava, processResources, compileTestJava, processTestResources] )

sourceSets.main {
	compileClasspath += configurations.provided
}

convention.findPlugin( JavaPluginConvention.class ).sourceSets.each { sourceSet ->
	JavaCompile javaCompileTask = project.tasks.findByName( sourceSet.compileJavaTaskName ) as JavaCompile

	// NOTE : this aptDir stuff is needed until we can have IntelliJ run annotation processors for us
	//		which cannot happen until we can fold hibernate-testing back into hibernate-core/src/test
	//		which cannot happen until... ugh
	File aptDir = file( "${buildDir}/generated-src/apt/${sourceSet.name}" )
	sourceSet.allJava.srcDir( aptDir )

	javaCompileTask.options.compilerArgs += [
			"-nowarn",
			"-encoding", "UTF-8",
			"-s", "${aptDir.absolutePath}"
	]

	javaCompileTask.doFirst {
		aptDir.mkdirs()
	}
}



// ~~~~~~~~~~~~~~~~~~~~~~~~~~~~~~~~~~~~~~~~~~~~~~~~~~~~~~~~~~~~~~~~~~~~~~~~~~~~
// mac-specific stuff
final File toolsJar = file("${System.getProperty('java.home')}/../lib/tools.jar")
if ( ext.toolsJar.exists() ) {
	dependencies{
		testCompile files( toolsJar )
	}
}

// ~~~~~~~~~~~~~~~~~~~~~~~~~~~~~~~~~~~~~~~~~~~~~~~~~~~~~~~~~~~~~~~~~~~~~~~~~~~~
// Testing

<<<<<<< HEAD
tasks.withType( Test.class ).each { test ->
	test.useJUnitPlatform()

	if ( JavaVersion.current().isJava9Compatible() ) {
=======
if ( gradle.ext.javaToolchainEnabled ) {
	tasks.test {
		// Configure version of Java tools
		javaLauncher = javaToolchains.launcherFor {
			languageVersion = gradle.ext.javaVersions.test.launcher
		}

		// Configure JVM Options
		jvmArgs.addAll( getProperty( 'toolchain.launcher.jvmargs' ).toString().split( ' ' ) )

		// Display version of Java tools
		doFirst {
			logger.lifecycle "Testing with '${javaLauncher.get().metadata.installationPath}'"
		}
	}
}

tasks.withType( Test.class ).all { task ->
	if ( gradle.ext.javaVersions.test.launcher.asInt() >= 9 ) {
>>>>>>> d6564cb0
		// Byteman needs this property to be set, https://developer.jboss.org/thread/274997
		test.jvmArgs += ["-Djdk.attach.allowAttachSelf=true"]
	}
	test.jvmArgs += [
			'-XX:+HeapDumpOnOutOfMemoryError',
			"-XX:HeapDumpPath=${file( "${buildDir}/OOM-dump.hprof" ).absolutePath}",
			'-XX:MetaspaceSize=256M'
	]

	test.maxHeapSize = '3G'

	test.systemProperties['hibernate.test.validatefailureexpected'] = true
	test.systemProperties += System.properties.findAll { it.key.startsWith( "hibernate." ) }

	test.enableAssertions = true

	if ( project.name != 'hibernate-testing' ) {
		test.dependsOn ':hibernate-testing:test'
	}

	// todo (6.0) : temporarily include just the new tests so we can publish SNAPSHOTS for others to use
	test.include 'org/hibernate/orm/test/**'
}

sourceSets {
	test {
		resources {
			// add `src/test/java` as a test-resources dir
			configure( srcDir('src/test/java') ) {
				filter {
					include '**/*.properties'
					include '**/*.xml'
				}
			}
			configure( srcDir('src/test/resources') ) {
				filter {
					include '*.properties'
					include '*.xml'
					include '**/*.properties'
					include '**/*.xml'
				}
			}
		}
	}
}


processTestResources {
	inputs.property( "db", db )
	filter( ReplaceTokens, tokens: dbBundle[db] )
}

// Keep system properties in sync with gradle.properties!
test {
	systemProperty 'user.language', 'en'
	systemProperty 'user.country', 'US'
	systemProperty 'user.timezone', 'UTC'
	systemProperty 'file.encoding', 'UTF-8'
}

// Enable the experimental features of ByteBuddy with JDK 15+
test {
	if ( gradle.ext.javaVersions.test.release.asInt() >= 15 ) {
		logger.warn( "The version of Java bytecode that will be tested is not supported by Bytebuddy by default. " +
				 " Setting 'net.bytebuddy.experimental=true'." )
		systemProperty 'net.bytebuddy.experimental', true
	}
}

test {
	if ( project.findProperty( 'log-test-progress' )?.toString()?.toBoolean() ) {
		// Log a statement for each test.
		// Used in the Travis build so that Travis doesn't end up panicking because there's no output for a long time.
		testLogging {
			events "passed", "skipped", "failed"
		}
	}
}

// ~~~~~~~~~~~~~~~~~~~~~~~~~~~~~~~~~~~~~~~~~~~~~~~~~~~~~~~~~~~~~~~~~~~~~~~~~~~~
// IDE


//idea {
//	module {
//		jdkName = project.sourceCompatibility
//
//		excludeDirs = [file( ".gradle" )]
//		excludeDirs += file( "$buildDir/classes" )
//		excludeDirs += file( "$buildDir/bundles" )
//		excludeDirs += file( "$buildDir/packages" )
//		excludeDirs += file( "$buildDir/dependency-cache" )
//		excludeDirs += file( "$buildDir/libs" )
//		excludeDirs += file( "$buildDir/reports" )
//		excludeDirs += file( "$buildDir/test-results" )
//		excludeDirs += file( "$buildDir/tmp" )
//		excludeDirs += file( "$buildDir/matrix" )
//		excludeDirs += file( "$buildDir/resources" )
//
//		downloadSources = true
//		scopes.PROVIDED.plus += [configurations.provided]
//	}
//}
//
/*
 The latest versions of IntelliJ copy and use the test resources into out/test/resources
 this occurs before the placeholder in the test config file are substituted
 with the testing values.

 This behaviour prevents the execution of the hibernate tests from inside the IDE.

 A solution is to enable the 'After Build' Execution of the copyResourcesToIntelliJOutFolder task
 from the 'Gradle project' IntelliJ tool window ( The task can be found under hibernate-orm > Task > other)
 */
task copyResourcesToIntelliJOutFolder(type: Task, dependsOn: project.tasks.processTestResources) {
	doLast {
		copy {
			from "$buildDir/resources/test"
			into 'out/test/resources'
		}
	}
}
//
//
//
//eclipse {
//	jdt {
//		sourceCompatibility = project.sourceCompatibility
//		targetCompatibility = project.targetCompatibility
//	}
//	classpath {
//		plusConfigurations.add( configurations.provided )
//	}
//}
//
//// eclipseClasspath will not add sources to classpath unless the dirs actually exist.
//// TODO: Eclipse's annotation processor handling is also fairly stupid (and completely lacks in the
//// Gradle plugin).  For now, just compile first in order to get the logging classes.
//eclipseClasspath.dependsOn compile

/*
 Use this task to set the current DB in a given module.

 > gradlew sDB -Pdb=mysql

 Afterward, you can run any test from the IDE against that particular DB.
 */
task setDataBase dependsOn( processTestResources, copyResourcesToIntelliJOutFolder ) {
	println( 'Setting current database to ' + db )
}

copyResourcesToIntelliJOutFolder.mustRunAfter processTestResources

// ~~~~~~~~~~~~~~~~~~~~~~~~~~~~~~~~~~~~~~~~~~~~~~~~~~~~~~~~~~~~~~~~~~~~~~~~~~~~~~~~~~~~~~~~~~~~~~~~~~~~~~~~~~~~
// Report configs

checkstyle {
	sourceSets = [ project.sourceSets.main ]
	configFile = rootProject.file( 'shared/config/checkstyle/checkstyle.xml' )
	showViolations = false
}
// exclude generated java sources - by explicitly setting the base source dir
checkstyleMain.source = 'src/main/java'

// define a second checkstyle task for checking non-fatal violations
task nonFatalCheckstyle(type:Checkstyle) {
	source = project.sourceSets.main.java
	classpath = project.configurations.checkstyle
	showViolations = false
	configFile = rootProject.file( 'shared/config/checkstyle/checkstyle-non-fatal.xml' )
}

// because cfg package is a mess mainly from annotation stuff
checkstyleMain.exclude '**/org/hibernate/cfg/**'
checkstyleMain.exclude '**/org/hibernate/cfg/*'


task forbiddenApisSystemOut(type: CheckForbiddenApis, dependsOn: compileJava) {
	classesDirs = project.sourceSets.main.output.classesDirs
	classpath = project.sourceSets.main.compileClasspath + project.sourceSets.main.runtimeClasspath
	targetCompatibility = project.forbiddenAPITargetJDKCompatibility
	bundledSignatures += 'jdk-system-out'
	suppressAnnotations += ['org.hibernate.internal.build.AllowSysOut', 'org.hibernate.internal.build.AllowPrintStacktrace']

	// This slows down the checks a little, but is necessary to avoid the gradle deamon holding on
	// to class definitions loaded previously - even possibly in a previous build.
	disableClassloadingCache = true
}

task forbiddenApisUnsafe(type: CheckForbiddenApis, dependsOn: compileJava) {
	classesDirs = project.sourceSets.main.output.classesDirs
	classpath = project.sourceSets.main.compileClasspath + project.sourceSets.main.runtimeClasspath
	targetCompatibility = project.forbiddenAPITargetJDKCompatibility
	bundledSignatures += "jdk-unsafe-${gradle.ext.baselineJavaVersion}".toString()

	// unfortunately we currently have many uses of default Locale implicitly (~370) which need to be fixed
	// before we can fully enabled this check
	//
	// No idea how findbugs was missing these b4
	ignoreFailures = true

	// This slows down the checks a little, but is necessary to avoid the gradle deamon holding on
	// to class definitions loaded previously - even possibly in a previous build.
	disableClassloadingCache = true
}

task forbiddenApisNonPortable(type: CheckForbiddenApis, dependsOn: compileJava) {
	classesDirs = project.sourceSets.main.output.classesDirs
	classpath = project.sourceSets.main.compileClasspath + project.sourceSets.main.runtimeClasspath
	targetCompatibility = project.forbiddenAPITargetJDKCompatibility
	bundledSignatures += 'jdk-non-portable'

	// This slows down the checks a little, but is necessary to avoid the gradle deamon holding on
	// to class definitions loaded previously - even possibly in a previous build.
	disableClassloadingCache = true
}

task forbiddenApis
project.tasks.withType( CheckForbiddenApis ).each { task -> forbiddenApis.finalizedBy task }

project.tasks.check.finalizedBy forbiddenApis<|MERGE_RESOLUTION|>--- conflicted
+++ resolved
@@ -243,12 +243,6 @@
 // ~~~~~~~~~~~~~~~~~~~~~~~~~~~~~~~~~~~~~~~~~~~~~~~~~~~~~~~~~~~~~~~~~~~~~~~~~~~~
 // Testing
 
-<<<<<<< HEAD
-tasks.withType( Test.class ).each { test ->
-	test.useJUnitPlatform()
-
-	if ( JavaVersion.current().isJava9Compatible() ) {
-=======
 if ( gradle.ext.javaToolchainEnabled ) {
 	tasks.test {
 		// Configure version of Java tools
@@ -266,9 +260,10 @@
 	}
 }
 
-tasks.withType( Test.class ).all { task ->
+tasks.withType( Test.class ).each { test ->
+	test.useJUnitPlatform()
+
 	if ( gradle.ext.javaVersions.test.launcher.asInt() >= 9 ) {
->>>>>>> d6564cb0
 		// Byteman needs this property to be set, https://developer.jboss.org/thread/274997
 		test.jvmArgs += ["-Djdk.attach.allowAttachSelf=true"]
 	}
