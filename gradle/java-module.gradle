/*
 * Hibernate, Relational Persistence for Idiomatic Java
 *
 * License: GNU Lesser General Public License (LGPL), version 2.1 or later
 * See the lgpl.txt file in the root directory or http://www.gnu.org/licenses/lgpl-2.1.html
 */

<<<<<<< HEAD
=======
buildscript {
	repositories {
		mavenCentral()
	}
	dependencies {
		classpath 'de.thetaphi:forbiddenapis:2.7'
	}
}

import de.thetaphi.forbiddenapis.gradle.CheckForbiddenApis
import org.apache.tools.ant.filters.ReplaceTokens

>>>>>>> 588115bb
/**
 * Support for modules that contain Java code
 */


//
//buildscript {
//	repositories {
//		mavenCentral()
//	}
//	dependencies {
//		classpath 'de.thetaphi:forbiddenapis:2.6'
//	}
//}

//import de.thetaphi.forbiddenapis.gradle.CheckForbiddenApis
import org.apache.tools.ant.filters.ReplaceTokens

apply from: rootProject.file( 'gradle/base-information.gradle' )
apply from: rootProject.file( 'gradle/libraries.gradle' )
apply from: rootProject.file( 'gradle/databases.gradle' )

apply plugin: 'java'
apply plugin: 'biz.aQute.bnd.builder'

apply plugin: 'checkstyle'
apply plugin: 'build-dashboard'
apply plugin: 'project-report'

// Attempt to leverage JetBrain's Gradle extension to automatically define 
// `copyResourcesToIntelliJOutFolder` as a "build trigger" on import.
//
// However, see https://github.com/JetBrains/gradle-idea-ext-plugin/issues/8

apply plugin: 'org.jetbrains.gradle.plugin.idea-ext'

ext {
	java9ModuleNameBase = project.name.startsWith( 'hibernate-' ) ? name.drop( 'hibernate-'.length() ): name
	java9ModuleName = "org.hibernate.orm.$project.java9ModuleNameBase"
	forbiddenAPITargetJDKCompatibility = '11'
}

if ( !project.description ) {
	project.description = "The Hibernate ORM $project.name module"
}


// ~~~~~~~~~~~~~~~~~~~~~~~~~~~~~~~~~~~~~~~~~~~~~~~~~~~~~~~~~~~~~~~~~~~~~~~~~~~~
// Configurations and Dependencies

configurations {
	provided {
		description = 'Non-exported compile-time dependencies.'
	}
}

configurations.all*.exclude group: 'xml-apis', module: 'xml-apis'


dependencies {
	compile libraries.logging

	provided libraries.logging_annotations

	annotationProcessor( libraries.logging_processor )
	annotationProcessor( libraries.logging )
	annotationProcessor( libraries.logging_annotations )



	// JUnit dependencies made up of:
	// 		* JUnit 5
	// 		* the Jupiter engine which runs JUnit 5 based tests
	//		* the "vintage" engine - which runs JUnit 3 and 4 based tests
	testCompile( libraries.junit5_api )
	testRuntime( libraries.junit5_jupiter )
	testCompile( libraries.junit5_params )
	testCompile( libraries.junit )
	testRuntime( libraries.junit5_vintage )

	testCompile( libraries.byteman )
	testCompile( libraries.byteman_install )
	testCompile( libraries.byteman_bmunit )

	testRuntime( libraries.log4j )
	testRuntime( libraries.javassist )
	testRuntime( libraries.byteBuddy )

	//Databases
	testRuntime( libraries.h2 )
	testRuntime( libraries.hsqldb )
	testRuntime( libraries.postgresql )
	testRuntime( libraries.mysql )
	testRuntime( libraries.mariadb )
	testRuntime( libraries.mssql )
	testRuntime( libraries.informix )
	testRuntime( libraries.hana )

	if ( db.equalsIgnoreCase( 'oracle' ) ) {
		testRuntime( libraries.oracle ) {
			exclude group: 'com.oracle.jdbc', module: 'xmlparserv2'
		}
	}
	else if ( db.equalsIgnoreCase( 'db2' ) ) {
		testRuntime( libraries.db2 )
	}
	else if ( db.equalsIgnoreCase( 'hana' ) ) {
		testRuntime( libraries.hana )
	}

	// Mac-specific
	project.ext.toolsJar = file("${System.getProperty('java.home')}/../lib/tools.jar")
	if ( project.toolsJar.exists() ) {
		testCompile files( project.toolsJar )
	}
}


// ~~~~~~~~~~~~~~~~~~~~~~~~~~~~~~~~~~~~~~~~~~~~~~~~~~~~~~~~~~~~~~~~~~~~~~~~~~~~
// Compilation

tasks.withType( JavaCompile ) {
	options.encoding = 'UTF-8'
	sourceCompatibility = project.baselineJavaVersion
	targetCompatibility = project.baselineJavaVersion
}

if ( project.baselineJavaVersion != gradle.ext.testedJavaVersion ) {
	logger.info( "Forcing the target bytecode version for test classes to '$gradle.ext.testedJavaVersion'" )

	tasks.compileTestJava {
		// For *tests only*, generate bytecode matching the Java version currently in use.
		// This allows testing bytecode enhancement on the latest Java versions (13, 14, ...).
		targetCompatibility = gradle.ext.testedJavaVersion
	}
}

task compile(dependsOn: [compileJava, processResources, compileTestJava, processTestResources] )

sourceSets.main {
	compileClasspath += configurations.provided
}

convention.findPlugin( JavaPluginConvention.class ).sourceSets.each { sourceSet ->
	JavaCompile javaCompileTask = project.tasks.findByName( sourceSet.compileJavaTaskName ) as JavaCompile

	// NOTE : this aptDir stuff is needed until we can have IntelliJ run annotation processors for us
	//		which cannot happen until we can fold hibernate-testing back into hibernate-core/src/test
	//		which cannot happen until... ugh
	File aptDir = file( "${buildDir}/generated-src/apt/${sourceSet.name}" )
	sourceSet.allJava.srcDir( aptDir )

	javaCompileTask.options.compilerArgs += [
			"-nowarn",
			"-encoding", "UTF-8",
			"-s", "${aptDir.absolutePath}"
	]

	javaCompileTask.doFirst {
		aptDir.mkdirs()
	}
}



// ~~~~~~~~~~~~~~~~~~~~~~~~~~~~~~~~~~~~~~~~~~~~~~~~~~~~~~~~~~~~~~~~~~~~~~~~~~~~
// mac-specific stuff
final File toolsJar = file("${System.getProperty('java.home')}/../lib/tools.jar")
if ( ext.toolsJar.exists() ) {
	dependencies{
		testCompile files( toolsJar )
	}
}

// ~~~~~~~~~~~~~~~~~~~~~~~~~~~~~~~~~~~~~~~~~~~~~~~~~~~~~~~~~~~~~~~~~~~~~~~~~~~~
// Testing

tasks.withType( Test.class ).each { test ->
	test.useJUnitPlatform()

	if ( JavaVersion.current().isJava9Compatible() ) {
		// Byteman needs this property to be set, https://developer.jboss.org/thread/274997
		test.jvmArgs += ["-Djdk.attach.allowAttachSelf=true"]
	}
	test.jvmArgs += [
			'-XX:+HeapDumpOnOutOfMemoryError',
			"-XX:HeapDumpPath=${file( "${buildDir}/OOM-dump.hprof" ).absolutePath}",
			'-XX:MetaspaceSize=512M'
	]

	test.maxHeapSize = '4G'

	test.systemProperties['hibernate.test.validatefailureexpected'] = true
	test.systemProperties += System.properties.findAll { it.key.startsWith( "hibernate." ) }

	test.enableAssertions = true
	
	if ( project.name != 'hibernate-testing' ) {
		test.dependsOn ':hibernate-testing:test'
	}

	// todo (6.0) : temporarily include just the new tests so we can publish SNAPSHOTS for others to use
	test.include 'org/hibernate/orm/test/**'
}

sourceSets {
	test {
		resources {
			// add `src/test/java` as a test-resources dir
			configure( srcDir('src/test/java') ) {
				filter {
					include '**/*.properties'
					include '**/*.xml'
				}
			}
			configure( srcDir('src/test/resources') ) {
				filter {
					include '*.properties'
					include '*.xml'
					include '**/*.properties'
					include '**/*.xml'
					exclude 'src/test/resources/arquillian.xml'
				}
			}
		}
	}
}

<<<<<<< HEAD

processTestResources {
	inputs.property( "db", db )
	filter( ReplaceTokens, tokens: dbBundle[db] )
=======
// Enable the experimental features of ByteBuddy with JDK 15+
test {
	if ( Integer.valueOf( gradle.ext.testedJavaVersionAsEnum.getMajorVersion() ) >= 15 ) {
		logger.warn( "The version of java that will be tested is not supported by Bytebuddy by default. " +
				 " Setting 'net.bytebuddy.experimental=true'." )
		systemProperty 'net.bytebuddy.experimental', true
	}
>>>>>>> 588115bb
}

test {
	if ( project.findProperty( 'log-test-progress' )?.toString()?.toBoolean() ) {
		// Log a statement for each test.
		// Used in the Travis build so that Travis doesn't end up panicking because there's no output for a long time.
		testLogging {
			events "passed", "skipped", "failed"
		}
	}
}

// ~~~~~~~~~~~~~~~~~~~~~~~~~~~~~~~~~~~~~~~~~~~~~~~~~~~~~~~~~~~~~~~~~~~~~~~~~~~~
// IDE


//idea {
//	module {
//		jdkName = project.sourceCompatibility
//
//		excludeDirs = [file( ".gradle" )]
//		excludeDirs += file( "$buildDir/classes" )
//		excludeDirs += file( "$buildDir/bundles" )
//		excludeDirs += file( "$buildDir/packages" )
//		excludeDirs += file( "$buildDir/dependency-cache" )
//		excludeDirs += file( "$buildDir/libs" )
//		excludeDirs += file( "$buildDir/reports" )
//		excludeDirs += file( "$buildDir/test-results" )
//		excludeDirs += file( "$buildDir/tmp" )
//		excludeDirs += file( "$buildDir/matrix" )
//		excludeDirs += file( "$buildDir/resources" )
//
//		downloadSources = true
//		scopes.PROVIDED.plus += [configurations.provided]
//	}
//}
//
/*
 The latest versions of IntelliJ copy and use the test resources into out/test/resources
 this occurs before the placeholder in the test config file are substituted
 with the testing values.

 This behaviour prevents the execution of the hibernate tests from inside the IDE.

 A solution is to enable the 'After Build' Execution of the copyResourcesToIntelliJOutFolder task
 from the 'Gradle project' IntelliJ tool window ( The task can be found under hibernate-orm > Task > other)
 */
task copyResourcesToIntelliJOutFolder(type: Task, dependsOn: project.tasks.processTestResources) {
	doLast {
		copy {
			from "$buildDir/resources/test"
			into 'out/test/resources'
		}
	}
}
//
//
//
//eclipse {
//	jdt {
//		sourceCompatibility = project.sourceCompatibility
//		targetCompatibility = project.targetCompatibility
//	}
//	classpath {
//		plusConfigurations.add( configurations.provided )
//	}
//}
//
//// eclipseClasspath will not add sources to classpath unless the dirs actually exist.
//// TODO: Eclipse's annotation processor handling is also fairly stupid (and completely lacks in the
//// Gradle plugin).  For now, just compile first in order to get the logging classes.
//eclipseClasspath.dependsOn compile

/*
 Use this task to set the current DB in a given module.

 > gradlew sDB -Pdb=mysql

 Afterward, you can run any test from the IDE against that particular DB.
 */
task setDataBase {
	inputs.property( "db", db )
	doLast {
		processTestResources.execute()
		copyResourcesToIntelliJOutFolder.execute()

		println( 'Setting current database to ' + db )
	}
}

// ~~~~~~~~~~~~~~~~~~~~~~~~~~~~~~~~~~~~~~~~~~~~~~~~~~~~~~~~~~~~~~~~~~~~~~~~~~~~~~~~~~~~~~~~~~~~~~~~~~~~~~~~~~~~
// Report configs

checkstyle {
	sourceSets = [ project.sourceSets.main ]
	configFile = rootProject.file( 'shared/config/checkstyle/checkstyle.xml' )
	showViolations = false
}
// exclude generated java sources - by explicitly setting the base source dir
checkstyleMain.source = 'src/main/java'

// define a second checkstyle task for checking non-fatal violations
task nonFatalCheckstyle(type:Checkstyle) {
	source = project.sourceSets.main.java
	classpath = project.configurations.checkstyle
	showViolations = false
	configFile = rootProject.file( 'shared/config/checkstyle/checkstyle-non-fatal.xml' )
}

// because cfg package is a mess mainly from annotation stuff
checkstyleMain.exclude '**/org/hibernate/cfg/**'
checkstyleMain.exclude '**/org/hibernate/cfg/*'

//
//task forbiddenApisSystemOut(type: CheckForbiddenApis, dependsOn: compileJava) {
//	classesDirs = project.sourceSets.main.output.classesDirs
//	classpath = project.sourceSets.main.compileClasspath + project.sourceSets.main.runtimeClasspath
//	targetCompatibility = project.forbiddenAPITargetJDKCompatibility
//	bundledSignatures += 'jdk-system-out'
//	suppressAnnotations += ['org.hibernate.internal.build.AllowSysOut', 'org.hibernate.internal.build.AllowPrintStacktrace']
//}
//
//task forbiddenApisUnsafe(type: CheckForbiddenApis, dependsOn: compileJava) {
//	classesDirs = project.sourceSets.main.output.classesDirs
//	classpath = project.sourceSets.main.compileClasspath + project.sourceSets.main.runtimeClasspath
//	targetCompatibility = project.forbiddenAPITargetJDKCompatibility
//	bundledSignatures += "jdk-unsafe-${baselineJavaVersion}".toString()
//
//	// unfortunately we currently have many uses of default Locale implicitly (~370) which need to be fixed
//	// before we can fully enabled this check
//	//
//	// No idea how findbugs was missing these b4
//	ignoreFailures = true
//}
//
//task forbiddenApisNonPortable(type: CheckForbiddenApis, dependsOn: compileJava) {
//	classesDirs = project.sourceSets.main.output.classesDirs
//	classpath = project.sourceSets.main.compileClasspath + project.sourceSets.main.runtimeClasspath
//	targetCompatibility = project.forbiddenAPITargetJDKCompatibility
//	bundledSignatures += 'jdk-non-portable'
//}
//
//task forbiddenApis
//project.tasks.withType( CheckForbiddenApis ).each { task -> forbiddenApis.finalizedBy task }
//
//project.tasks.check.finalizedBy forbiddenApis<|MERGE_RESOLUTION|>--- conflicted
+++ resolved
@@ -5,8 +5,12 @@
  * See the lgpl.txt file in the root directory or http://www.gnu.org/licenses/lgpl-2.1.html
  */
 
-<<<<<<< HEAD
-=======
+/**
+ * Support for modules that contain Java code
+ */
+
+
+
 buildscript {
 	repositories {
 		mavenCentral()
@@ -19,25 +23,6 @@
 import de.thetaphi.forbiddenapis.gradle.CheckForbiddenApis
 import org.apache.tools.ant.filters.ReplaceTokens
 
->>>>>>> 588115bb
-/**
- * Support for modules that contain Java code
- */
-
-
-//
-//buildscript {
-//	repositories {
-//		mavenCentral()
-//	}
-//	dependencies {
-//		classpath 'de.thetaphi:forbiddenapis:2.6'
-//	}
-//}
-
-//import de.thetaphi.forbiddenapis.gradle.CheckForbiddenApis
-import org.apache.tools.ant.filters.ReplaceTokens
-
 apply from: rootProject.file( 'gradle/base-information.gradle' )
 apply from: rootProject.file( 'gradle/libraries.gradle' )
 apply from: rootProject.file( 'gradle/databases.gradle' )
@@ -49,7 +34,7 @@
 apply plugin: 'build-dashboard'
 apply plugin: 'project-report'
 
-// Attempt to leverage JetBrain's Gradle extension to automatically define 
+// Attempt to leverage JetBrain's Gradle extension to automatically define
 // `copyResourcesToIntelliJOutFolder` as a "build trigger" on import.
 //
 // However, see https://github.com/JetBrains/gradle-idea-ext-plugin/issues/8
@@ -73,6 +58,9 @@
 configurations {
 	provided {
 		description = 'Non-exported compile-time dependencies.'
+	}
+	asciidoclet {
+		description = "Dependencies for Asciidoctor Javadoc taglet"
 	}
 }
 
@@ -216,7 +204,7 @@
 	test.systemProperties += System.properties.findAll { it.key.startsWith( "hibernate." ) }
 
 	test.enableAssertions = true
-	
+
 	if ( project.name != 'hibernate-testing' ) {
 		test.dependsOn ':hibernate-testing:test'
 	}
@@ -248,12 +236,12 @@
 	}
 }
 
-<<<<<<< HEAD
 
 processTestResources {
 	inputs.property( "db", db )
 	filter( ReplaceTokens, tokens: dbBundle[db] )
-=======
+}
+
 // Enable the experimental features of ByteBuddy with JDK 15+
 test {
 	if ( Integer.valueOf( gradle.ext.testedJavaVersionAsEnum.getMajorVersion() ) >= 15 ) {
@@ -261,7 +249,6 @@
 				 " Setting 'net.bytebuddy.experimental=true'." )
 		systemProperty 'net.bytebuddy.experimental', true
 	}
->>>>>>> 588115bb
 }
 
 test {
