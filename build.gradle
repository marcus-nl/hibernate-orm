apply plugin: 'eclipse'
apply plugin: 'idea'

allprojects {
    repositories {
        mavenCentral()
        mavenLocal()
        mavenRepo name: 'jboss-nexus', urls: "https://repository.jboss.org/nexus/content/groups/public/"
        mavenRepo name: "jboss-snapshots", urls: "http://snapshots.jboss.org/maven2/"
    }
}

buildscript {
    repositories {
        mavenLocal()
        mavenRepo name: 'jboss-nexus', urls: "https://repository.jboss.org/nexus/content/groups/public/"
        mavenRepo name: "jboss-snapshots", urls: "http://snapshots.jboss.org/maven2/"
    }
    dependencies {
        classpath 'org.hibernate.build.gradle:gradle-upload-auth-plugin:1.0.0'
    }
}

ideaProject {
    javaVersion = "1.6"
    withXml { provider ->
        def node = provider.asNode()
        def vcsConfig = node.component.find { it.'@name' == 'VcsDirectoryMappings' }
        vcsConfig.mapping[0].'@vcs' = 'Git'
    }
}

ideaModule {
}

// build a map of the dependency artifacts to use.  Allows centralized definition of the version of artifacts to
// use.  In that respect it serves a role similar to <dependencyManagement> in Maven
slf4jVersion = '1.5.8'
libraries = [
        // Ant
        ant:            'ant:ant:1.6.5',

        // Antlr
        antlr:          'antlr:antlr:2.7.7',

        // Annotations
        commons_annotations:
                        'org.hibernate:hibernate-commons-annotations:3.2.0.Final',

        // Jakarta commons-collections  todo : get rid of commons-collections dependency
        commons_collections:
                        'commons-collections:commons-collections:3.1',

        // Dom4J
        dom4j:          'dom4j:dom4j:1.6.1@jar',

        // h2
        h2:             'com.h2database:h2:1.2.145',

        // Javassist
        javassist:      'javassist:javassist:3.12.0.GA',

        // javax
        jpa:            'org.hibernate.javax.persistence:hibernate-jpa-2.0-api:1.0.0.Final',
        jta:            'javax.transaction:jta:1.1',
        validation:     'javax.validation:validation-api:1.0.0.GA',
        validator:      'org.hibernate:hibernate-validator:4.0.2.GA',
        jacc:           'org.jboss.javaee:jboss-jacc-api:1.1.0.GA',

        // logging
        logging:        'org.jboss.logging:jboss-logging:3.0.0.Beta5',
        logging_tools:  'org.jboss.logging:jboss-logging-tools:1.0.0.Beta4',
        slf4j_api:      'org.slf4j:slf4j-api:' + slf4jVersion,
        slf4j_simple:   'org.slf4j:slf4j-simple:' + slf4jVersion,
        jcl_slf4j:      'org.slf4j:jcl-over-slf4j:' + slf4jVersion,
        jcl_api:        'commons-logging:commons-logging-api:99.0-does-not-exist',
        jcl:            'commons-logging:commons-logging:99.0-does-not-exist',

        // testing
        atomikos:       'com.atomikos:transactions-jdbc:3.7.0',
        junit:          'junit:junit:4.8.2',
        testng:         'org.testng:testng:5.8:jdk15',
        jpa_modelgen:   'org.hibernate:hibernate-jpamodelgen:1.1.1.Final',
        shrinkwrap_api: 'org.jboss.shrinkwrap:shrinkwrap-api:1.0.0-alpha-6',
        shrinkwrap:     'org.jboss.shrinkwrap:shrinkwrap-impl-base:1.0.0-alpha-6'
]


subprojects { subProject ->
    apply plugin: 'idea'
	apply plugin: 'eclipse'

    defaultTasks 'build'

    group = 'org.hibernate'
    version = '4.0.0-SNAPSHOT'

    // minimize changes, at least for now (gradle uses 'build' by default)..
    buildDir = "target"
<<<<<<< HEAD

    if ( ! subProject.name.startsWith( 'release' ) ) {
=======
    
    if ( ! subProject.name.startsWith( 'release' )  && ! subProject.name.startsWith( 'documentation' ) ) {
>>>>>>> 8c56875f
        apply plugin: 'java'
        apply plugin: 'maven' // for install task as well as deploy dependencies
        apply plugin: 'uploadAuth'

        configurations {
            provided {
                // todo : need to make sure these are non-exported
                description = 'Non-exported compile-time dependencies.'
            }
            jbossLoggingTool {
                description = "Dependencies for running the JBoss logging AnnotationProcessor tool"
            }
            hibernateJpaModelGenTool {
                description = "Dependencies for running the Hibernate JPA Metamodel Generator AnnotationProcessor tool"
            }
            deployerJars {
                description = 'Jars needed for doing deployment to JBoss Nexus repo'
            }
        }

        // appropriately inject the common dependencies into each sub-project
        dependencies {
		    compile( libraries.logging )
            compile( libraries.slf4j_api )
            testCompile( libraries.junit )
            testCompile( libraries.atomikos )
            testRuntime( libraries.slf4j_simple )
            testRuntime( libraries.jcl_slf4j )
            testRuntime( libraries.jcl_api )
            testRuntime( libraries.jcl )
            testRuntime( libraries.javassist )
            testRuntime( libraries.h2 )
		    jbossLoggingTool( libraries.logging_tools )
            hibernateJpaModelGenTool( libraries.jpa_modelgen )
            deployerJars "org.apache.maven.wagon:wagon-http:1.0-beta-6"
        }

        aptDumpDir = file( buildDirName + "/temp/apt" )

        sourceSets.main {
            compileClasspath += configurations.provided
        }

        sourceSets.all {
            originalJavaSrcDirs = java.srcDirs
            generatedLoggingSrcDir = file( "${buildDir}/generated-src/logging/${name}" )
            java.srcDir generatedLoggingSrcDir
        }

        task generateMainLoggingClasses(type: Compile) {
		    classpath = compileJava.classpath + configurations.jbossLoggingTool
		    source = sourceSets.main.originalJavaSrcDirs
            destinationDir = aptDumpDir
		    options.define(
                    compilerArgs: [
                            "-nowarn",
                            "-proc:only",
                            "-processor", "org.jboss.logging.LoggingToolsProcessor",
                            "-s", "$sourceSets.main.generatedLoggingSrcDir.absolutePath"
                    ]
            );
            outputs.dir sourceSets.main.generatedLoggingSrcDir;
            doFirst {
                sourceSets.main.generatedLoggingSrcDir.mkdirs()
            }
        }

        // for the time being eat the annoying output from running the annotation processors
        generateMainLoggingClasses.logging.captureStandardError(LogLevel.INFO)

		compileJava.dependsOn generateMainLoggingClasses
        compileJava.options.define(compilerArgs: ["-proc:none"])


        task generateTestLoggingClasses(type: Compile) {
		    classpath = compileTestJava.classpath + configurations.jbossLoggingTool
            source = sourceSets.test.originalJavaSrcDirs
            destinationDir = aptDumpDir
		    options.define(
                    compilerArgs: [
                            "-nowarn",
                            "-proc:only",
                            "-processor", "org.jboss.logging.LoggingToolsProcessor",
                            "-s", "$sourceSets.test.generatedLoggingSrcDir.absolutePath"
                    ]
            );
            outputs.dir sourceSets.test.generatedLoggingSrcDir;
            doFirst {
                sourceSets.test.generatedLoggingSrcDir.mkdirs()
            }
        }

        // for the time being eat the annoying output from running the annotation processors
        generateTestLoggingClasses.logging.captureStandardError(LogLevel.INFO)

		compileTestJava.dependsOn generateTestLoggingClasses
        compileTestJava.options.define(compilerArgs: ["-proc:none"])


        manifest.mainAttributes(
                provider: 'gradle',
                'Implementation-Url': 'http://hibernate.org',
                'Implementation-Version': version,
                'Implementation-Vendor': 'Hibernate.org',
                'Implementation-Vendor-Id': 'org.hibernate'
        )

        test {
            systemProperties['hibernate.test.validatefailureexpected'] = true
            maxHeapSize = "1024m"
        }

        processTestResources.doLast( {
            copy {
                from( sourceSets.test.java.srcDirs ) {
                    include '**/*.properties'
                    include '**/*.xml'
                }
                into sourceSets.test.classesDir
            }
        } )

        assemble.doLast( { install } )
        uploadArchives.dependsOn install

        targetCompatibility = "1.6"
        sourceCompatibility = "1.6"

        ideaModule {
            // treat our "provided" configuration dependencies as "compile" scope dependencies in IntelliJ
            scopes.COMPILE.plus.add( configurations.provided )
            whenConfigured { module ->
                module.dependencies*.exported = true
            }
//	        testSourceDirs.add( file( generatedSrcDirName ) )
//	        testSourceDirs.add( file( generatedTestSrcDirName ) )
        }
		eclipseClasspath {
			plusConfigurations.add( configurations.provided )
		}

        // elements used to customize the generated POM used during upload
        def pomConfig = {
            url 'http://hibernate.org'
            organization {
                name 'Hibernate.org'
                url 'http://hibernate.org'
            }
            issueManagement {
                system 'jira'
                url 'http://opensource.atlassian.com/projects/hibernate/browse/HHH'
            }
            scm {
                url "http://github.com/hibernate/hibernate-core"
                connection "scm:git:http://github.com/hibernate/hibernate-core.git"
                developerConnection "scm:git:git@github.com:hibernate/hibernate-core.git"
            }
            licenses {
                license {
                    name 'GNU Lesser General Public License'
                    url 'http://www.gnu.org/licenses/lgpl-2.1.html'
                    comments 'See discussion at http://hibernate.org/license for more details.'
                    distribution 'repo'
                }
            }
            developers {
            }
        }

        subProject.basePomConfig = pomConfig

        configure(install.repositories.mavenInstaller) {
            pom.project pomConfig
        }

        uploadArchives {
            repositories.mavenDeployer {
                name = 'jbossDeployer'
                configuration = configurations.deployerJars
                pom.project pomConfig
                repository(id: "jboss-releases-repository", url: "https://repository.jboss.org/nexus/service/local/staging/deploy/maven2/")
                snapshotRepository(id: "jboss-snapshots-repository", url: "https://repository.jboss.org/nexus/content/repositories/snapshots")
            }
        }

        task sourcesJar(type: Jar, dependsOn: compileJava) {
            from sourceSets.main.allSource
            classifier = 'sources'
        }

        artifacts {
            archives sourcesJar
        }

        uploadArchives.dependsOn sourcesJar
    }

}

dependsOnChildren()

// This is a task that generates the gradlew scripts, allowing users to run gradle without having gradle installed
// on their system.
// This task should be run by "build master" and the resulting ouput committed to source control.  Its outputs include:
//  1) /gradlew which is the *NIX shell script for executing builds
//  2) /gradlew.bat which is the windows bat script for for executing builds
//  3) /wrapper which is a directory named by the "jarPath" config which contains other needed files.
task wrapper(type: Wrapper) {
    gradleVersion = '0.9.2'
}<|MERGE_RESOLUTION|>--- conflicted
+++ resolved
@@ -97,13 +97,7 @@
 
     // minimize changes, at least for now (gradle uses 'build' by default)..
     buildDir = "target"
-<<<<<<< HEAD
-
-    if ( ! subProject.name.startsWith( 'release' ) ) {
-=======
-    
     if ( ! subProject.name.startsWith( 'release' )  && ! subProject.name.startsWith( 'documentation' ) ) {
->>>>>>> 8c56875f
         apply plugin: 'java'
         apply plugin: 'maven' // for install task as well as deploy dependencies
         apply plugin: 'uploadAuth'
