--- conflicted
+++ resolved
@@ -33,7 +33,6 @@
 import org.hibernate.cache.spi.EntityRegion;
 import org.hibernate.cache.spi.access.AccessType;
 import org.hibernate.cache.spi.access.EntityRegionAccessStrategy;
-import org.hibernate.cfg.Settings;
 
 /**
  * An entity region specific wrapper around an Ehcache instance.
@@ -46,30 +45,11 @@
  * @author Alex Snaps
  */
 public class EhcacheEntityRegion extends EhcacheTransactionalDataRegion implements EntityRegion {
-	/**
-	 * Constructs an EhcacheCollectionRegion around the given underlying cache.
-	 *
-	 * @param accessStrategyFactory The factory for building needed EntityRegionAccessStrategy instance
-	 * @param underlyingCache The ehcache cache instance
-	 * @param settings The Hibernate settings
-	 * @param metadata Metadata about the data to be cached in this region
-	 * @param properties Any additional[ properties
-	 */
-	public EhcacheEntityRegion(
-			EhcacheAccessStrategyFactory accessStrategyFactory,
-			Ehcache underlyingCache,
-			Settings settings,
-			CacheDataDescription metadata,
-			Properties properties) {
-		super( accessStrategyFactory, underlyingCache, settings, metadata, properties );
-	}
-
-<<<<<<< HEAD
-
     /**
      * Constructs an EhcacheEntityRegion around the given underlying cache.
      *
-     * @param accessStrategyFactory
+	 * @param accessStrategyFactory The factory for building needed EntityRegionAccessStrategy instance
+	 * @param underlyingCache The ehcache cache instance
      */
     public EhcacheEntityRegion(EhcacheAccessStrategyFactory accessStrategyFactory, Ehcache underlyingCache, boolean isMinimalPutsEnabled,
                                CacheDataDescription metadata, Properties properties) {
@@ -80,12 +60,6 @@
      * {@inheritDoc}
      */
     public EntityRegionAccessStrategy buildAccessStrategy(AccessType accessType) throws CacheException {
-        return accessStrategyFactory.createEntityRegionAccessStrategy( this, accessType );
+        return getAccessStrategyFactory().createEntityRegionAccessStrategy( this, accessType );
     }
-=======
-	@Override
-	public EntityRegionAccessStrategy buildAccessStrategy(AccessType accessType) throws CacheException {
-		return getAccessStrategyFactory().createEntityRegionAccessStrategy( this, accessType );
-	}
->>>>>>> f40f814b
-}+}
